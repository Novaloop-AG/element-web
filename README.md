--- conflicted
+++ resolved
@@ -1,4 +1,3 @@
-<<<<<<< HEAD
 [![Chat](https://img.shields.io/matrix/element-web:matrix.org?logo=matrix)](https://matrix.to/#/#element-web:matrix.org)
 ![Tests](https://github.com/element-hq/element-web/actions/workflows/tests.yaml/badge.svg)
 ![Static Analysis](https://github.com/element-hq/element-web/actions/workflows/static_analysis.yaml/badge.svg)
@@ -11,7 +10,7 @@
 # Element
 
 Element (formerly known as Vector and Riot) is a Matrix web client built using the [Matrix
-React SDK](https://github.com/matrix-org/matrix-react-sdk).
+JS SDK](https://github.com/matrix-org/matrix-js-sdk).
 
 # Supported Environments
 
@@ -209,10 +208,9 @@
 
 # Setting up a dev environment
 
-Much of the functionality in Element is actually in the `matrix-react-sdk` and
-`matrix-js-sdk` modules. It is possible to set these up in a way that makes it
-easy to track the `develop` branches in git and to make local changes without
-having to manually rebuild each time.
+Much of the functionality in Element is actually in the `matrix-js-sdk` module.
+It is possible to set these up in a way that makes it easy to track the `develop` branches
+in git and to make local changes without having to manually rebuild each time.
 
 First clone and build `matrix-js-sdk`:
 
@@ -224,17 +222,6 @@
 popd
 ```
 
-Then similarly with `matrix-react-sdk`:
-
-```bash
-git clone https://github.com/matrix-org/matrix-react-sdk.git
-pushd matrix-react-sdk
-yarn link
-yarn link matrix-js-sdk
-yarn install
-popd
-```
-
 Clone the repo and switch to the `element-web` directory:
 
 ```bash
@@ -249,7 +236,6 @@
 
 ```bash
 yarn link matrix-js-sdk
-yarn link matrix-react-sdk
 yarn install
 yarn start
 ```
@@ -295,8 +281,7 @@
 
 ---
 
-When you make changes to `matrix-react-sdk` or `matrix-js-sdk` they should be
-automatically picked up by webpack and built.
+When you make changes to `matrix-js-sdk` they should be automatically picked up by webpack and built.
 
 If any of these steps error with, `file table overflow`, you are probably on a mac
 which has a very low limit on max open files. Run `ulimit -Sn 1024` and try again.
@@ -325,214 +310,4 @@
 
 Issues are triaged by community members and the Web App Team, following the [triage process](https://github.com/element-hq/element-meta/wiki/Triage-process).
 
-We use [issue labels](https://github.com/element-hq/element-meta/wiki/Issue-labelling) to sort all incoming issues.
-=======
-[![npm](https://img.shields.io/npm/v/matrix-react-sdk)](https://www.npmjs.com/package/matrix-react-sdk)
-![Tests](https://github.com/matrix-org/matrix-react-sdk/actions/workflows/tests.yml/badge.svg)
-[![Playwright](https://img.shields.io/badge/Playwright-end_to_end_tests-blue)](https://e2e-develop--matrix-react-sdk.netlify.app/)
-![Static Analysis](https://github.com/matrix-org/matrix-react-sdk/actions/workflows/static_analysis.yaml/badge.svg)
-[![Localazy](https://img.shields.io/endpoint?url=https%3A%2F%2Fconnect.localazy.com%2Fstatus%2Felement-web%2Fdata%3Fcontent%3Dall%26title%3Dlocalazy%26logo%3Dtrue)](https://localazy.com/p/element-web)
-[![Quality Gate Status](https://sonarcloud.io/api/project_badges/measure?project=matrix-react-sdk&metric=alert_status)](https://sonarcloud.io/summary/new_code?id=matrix-react-sdk)
-[![Coverage](https://sonarcloud.io/api/project_badges/measure?project=matrix-react-sdk&metric=coverage)](https://sonarcloud.io/summary/new_code?id=matrix-react-sdk)
-[![Vulnerabilities](https://sonarcloud.io/api/project_badges/measure?project=matrix-react-sdk&metric=vulnerabilities)](https://sonarcloud.io/summary/new_code?id=matrix-react-sdk)
-[![Bugs](https://sonarcloud.io/api/project_badges/measure?project=matrix-react-sdk&metric=bugs)](https://sonarcloud.io/summary/new_code?id=matrix-react-sdk)
-
-# matrix-react-sdk
-
-This is a react-based SDK for inserting a Matrix chat/voip client into a web page.
-
-This package provides the React components needed to build a Matrix web client
-using React. It is not useable in isolation, and instead must be used from
-a 'skin'. A skin provides:
-
--   Customised implementations of presentation components.
--   Custom CSS
--   The containing application
--   Zero or more 'modules' containing non-UI functionality
-
-As of Aug 2018, the only skin that exists is
-[`vector-im/element-web`](https://github.com/vector-im/element-web/); it and
-`matrix-org/matrix-react-sdk` should effectively
-be considered as a single project (for instance, matrix-react-sdk bugs
-are currently filed against vector-im/element-web rather than this project).
-
-## Developer Guide
-
-Platform Targets:
-
--   Chrome, Firefox and Safari.
--   WebRTC features (VoIP and Video calling) are only available in Chrome & Firefox.
--   Mobile Web is not currently a target platform - instead please use the native
-    iOS (https://github.com/matrix-org/matrix-ios-kit) and Android
-    (https://github.com/matrix-org/matrix-android-sdk2) SDKs.
-
-All code lands on the `develop` branch - `master` is only used for stable releases.
-**Please file PRs against `develop`!!**
-
-We use the same contribution guide as Element. Check it out here:
-https://github.com/vector-im/element-web/blob/develop/CONTRIBUTING.md
-
-Our code style is also the same as Element's:
-https://github.com/vector-im/element-web/blob/develop/code_style.md
-
-Code should be committed as follows:
-
--   All new components:
-    https://github.com/matrix-org/matrix-react-sdk/tree/master/src/components
--   Element-specific components:
-    https://github.com/vector-im/element-web/tree/master/src/components
-    -   In practice, `matrix-react-sdk` is still evolving so fast that the
-        maintenance burden of customising and overriding these components for
-        Element can seriously impede development. So right now, there should be
-        very few (if any) customisations for Element.
--   CSS: https://github.com/matrix-org/matrix-react-sdk/tree/master/res/css
--   Theme specific CSS & resources:
-    https://github.com/matrix-org/matrix-react-sdk/tree/master/res/themes
-
-React components in matrix-react-sdk come in two different flavours:
-'structures' and 'views'. Structures are stateful components which handle the
-more complicated business logic of the app, delegating their actual presentation
-rendering to stateless 'view' components. For instance, the RoomView component
-that orchestrates the act of visualising the contents of a given Matrix chat
-room tracks lots of state for its child components which it passes into them for
-visual rendering via props.
-
-Good separation between the components is maintained by adopting various best
-practices that anyone working with the SDK needs to be aware of and uphold:
-
--   Components are named with upper camel case (e.g. views/rooms/EventTile.js)
-
--   They are organised in a typically two-level hierarchy - first whether the
-    component is a view or a structure, and then a broad functional grouping
-    (e.g. 'rooms' here)
-
--   The view's CSS file MUST have the same name (e.g. view/rooms/MessageTile.css).
-    CSS for matrix-react-sdk currently resides in
-    https://github.com/matrix-org/matrix-react-sdk/tree/master/res/css.
-
--   Per-view CSS is optional - it could choose to inherit all its styling from
-    the context of the rest of the app, although this is unusual for any but
--   Theme specific CSS & resources:
-    https://github.com/matrix-org/matrix-react-sdk/tree/master/res/themes
-    structural components (lacking presentation logic) and the simplest view
-    components.
-
--   The view MUST _only_ refer to the CSS rules defined in its own CSS file.
-    'Stealing' styling information from other components (including parents)
-    is not cool, as it breaks the independence of the components.
-
--   CSS classes are named with an app-specific name-spacing prefix to try to
-    avoid CSS collisions. The base skin shipped by Matrix.org with the
-    matrix-react-sdk uses the naming prefix "mx*". A company called Yoyodyne
-    Inc might use a prefix like "yy*" for its app-specific classes.
-
--   CSS classes use upper camel case when they describe React components - e.g.
-    .mx_MessageTile is the selector for the CSS applied to a MessageTile view.
-
--   CSS classes for DOM elements within a view which aren't components are named
-    by appending a lower camel case identifier to the view's class name - e.g.
-    .mx_MessageTile_randomDiv is how you'd name the class of an arbitrary div
-    within the MessageTile view.
-
--   We deliberately use vanilla CSS 3.0 to avoid adding any more magic
-    dependencies into the mix than we already have. App developers are welcome
-    to use whatever floats their boat however. In future we'll start using
-    css-next to pull in features like CSS variable support.
-
--   The CSS for a component can override the rules for child components.
-    For instance, .mx*RoomList .mx_RoomTile {} would be the selector to override
-    styles of RoomTiles when viewed in the context of a RoomList view.
-    Overrides \_must* be scoped to the View's CSS class - i.e. don't just define
-    .mx_RoomTile {} in RoomList.css - only RoomTile.css is allowed to define its
-    own CSS. Instead, say .mx_RoomList .mx_RoomTile {} to scope the override
-    only to the context of RoomList views. N.B. overrides should be relatively
-    rare as in general CSS inheritance should be enough.
-
--   Components should render only within the bounding box of their outermost DOM
-    element. Page-absolute positioning and negative CSS margins and similar are
-    generally not cool and stop the component from being reused easily in
-    different places.
-
-Originally `matrix-react-sdk` followed the Atomic design pattern as per
-http://patternlab.io to try to encourage a modular architecture. However, we
-found that the grouping of components into atoms/molecules/organisms
-made them harder to find relative to a functional split, and didn't emphasise
-the distinction between 'structural' and 'view' components, so we backed away
-from it.
-
-## Github Issues
-
-All issues should be filed under https://github.com/vector-im/element-web/issues
-for now.
-
-## Development
-
-Ensure you have the latest LTS version of Node.js installed.
-
-Using `yarn` instead of `npm` is recommended. Please see the Yarn 1 [install
-guide](https://classic.yarnpkg.com/docs/install) if you do not have it
-already. This project has not yet been migrated to Yarn 2, so please ensure
-`yarn --version` shows a version from the 1.x series.
-
-`matrix-react-sdk` depends on
-[`matrix-js-sdk`](https://github.com/matrix-org/matrix-js-sdk). To make use of
-changes in the latter and to ensure tests run against the develop branch of
-`matrix-js-sdk`, you should set up `matrix-js-sdk`:
-
-```bash
-git clone https://github.com/matrix-org/matrix-js-sdk
-cd matrix-js-sdk
-git checkout develop
-yarn link
-yarn install
-```
-
-Then check out `matrix-react-sdk` and pull in dependencies:
-
-```bash
-git clone https://github.com/matrix-org/matrix-react-sdk
-cd matrix-react-sdk
-git checkout develop
-yarn link matrix-js-sdk
-yarn install
-```
-
-See the [help for `yarn link`](https://classic.yarnpkg.com/docs/cli/link) for
-more details about this.
-
-### Running tests
-
-Ensure you've followed the above development instructions and then:
-
-```bash
-yarn test
-```
-
-### Running lint
-
-To check your code complies with the project style, ensure you've followed the
-above development instructions and then:
-
-```bash
-yarn lint
-```
-
-### Dependency problems
-
-If you see errors (particularly "Cannot find module") running the lint or test
-commands, and `yarn install` doesn't fix them, it may be because
-yarn is not fetching git dependencies eagerly enough.
-
-Try running this:
-
-```bash
-yarn cache clean && yarn install --force
-```
-
-Now the yarn commands should work as normal.
-
-### End-to-End tests
-
-We use Playwright and Element Web for end-to-end tests. See
-[`docs/playwright.md`](docs/playwright.md) for more information.
->>>>>>> b084ff23
+We use [issue labels](https://github.com/element-hq/element-meta/wiki/Issue-labelling) to sort all incoming issues.