--- conflicted
+++ resolved
@@ -117,11 +117,8 @@
     "@babel/register": "^7.7.4",
     "@peculiar/webcrypto": "^1.0.22",
     "@types/classnames": "^2.2.10",
-<<<<<<< HEAD
+    "@types/modernizr": "^3.5.3",
     "@types/qrcode": "^1.3.4",
-=======
-    "@types/modernizr": "^3.5.3",
->>>>>>> 4a8e6424
     "@types/react": "16.9",
     "babel-eslint": "^10.0.3",
     "babel-jest": "^24.9.0",
