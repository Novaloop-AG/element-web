{
  "name": "element-web",
  "version": "1.11.13",
  "description": "A feature-rich client for Matrix.org",
  "author": "New Vector Ltd.",
  "repository": {
    "type": "git",
    "url": "https://github.com/vector-im/element-web"
  },
  "license": "Apache-2.0",
  "files": [
    "lib",
    "res",
    "src",
    "webpack.config.js",
    "scripts",
    "docs",
    "release.sh",
    "deploy",
    "CHANGELOG.md",
    "CONTRIBUTING.rst",
    "LICENSE",
    "README.md",
    "AUTHORS.rst",
    "package.json",
    "contribute.json"
  ],
  "style": "bundle.css",
  "scripts": {
    "i18n": "matrix-gen-i18n",
    "prunei18n": "matrix-prune-i18n",
    "diff-i18n": "cp src/i18n/strings/en_EN.json src/i18n/strings/en_EN_orig.json && matrix-gen-i18n && matrix-compare-i18n-files src/i18n/strings/en_EN_orig.json src/i18n/strings/en_EN.json",
    "clean": "rimraf lib webapp",
    "build": "yarn clean && yarn build:genfiles && yarn build:bundle",
    "build-stats": "yarn clean && yarn build:genfiles && yarn build:bundle-stats",
    "build:jitsi": "node scripts/build-jitsi.js",
    "build:res": "node scripts/copy-res.js",
    "build:genfiles": "yarn build:res && yarn build:jitsi && yarn build:module_system",
    "build:modernizr": "modernizr -c .modernizr.json -d src/vector/modernizr.js",
    "build:bundle": "webpack --progress --bail --mode production",
    "build:bundle-stats": "webpack --progress --bail --mode production --json > webpack-stats.json",
    "build:module_system": "tsc --project ./tsconfig.module_system.json && node ./lib/module_system/scripts/install.js",
    "dist": "scripts/package.sh",
    "start": "yarn build:module_system && concurrently --kill-others-on-fail --prefix \"{time} [{name}]\" -n res,element-js \"yarn start:res\" \"yarn start:js\"",
    "start:https": "concurrently --kill-others-on-fail --prefix \"{time} [{name}]\" -n res,element-js \"yarn start:res\" \"yarn start:js --https\"",
    "start:res": "yarn build:jitsi && node scripts/copy-res.js -w",
    "start:js": "webpack-dev-server --host=0.0.0.0 --output-filename=bundles/_dev_/[name].js --output-chunk-filename=bundles/_dev_/[name].js -w --mode development --disable-host-check --hot",
    "lint": "yarn lint:types && yarn lint:js && yarn lint:style",
    "lint:js": "eslint --max-warnings 0 src module_system test",
    "lint:js-fix": "eslint --fix src module_system test",
    "lint:types": "tsc --noEmit --jsx react && tsc --noEmit --project ./tsconfig.module_system.json",
    "lint:style": "stylelint \"res/css/**/*.pcss\"",
    "test": "jest",
    "coverage": "yarn test --coverage",
    "analyse:unused-exports": "node ./scripts/analyse_unused_exports.js"
  },
  "dependencies": {
    "@matrix-org/olm": "https://gitlab.matrix.org/api/v4/projects/27/packages/npm/@matrix-org/olm/-/@matrix-org/olm-3.2.12.tgz",
    "@matrix-org/react-sdk-module-api": "^0.0.3",
    "gfm.css": "^1.1.2",
    "jsrsasign": "^10.5.25",
    "katex": "^0.16.0",
<<<<<<< HEAD
    "matrix-js-sdk": "github:matrix-org/matrix-js-sdk#develop",
    "matrix-react-sdk": "github:matrix-org/matrix-react-sdk#develop",
=======
    "matrix-js-sdk": "21.0.1",
    "matrix-react-sdk": "3.59.1",
>>>>>>> 6882e643
    "matrix-widget-api": "^1.1.1",
    "prop-types": "^15.7.2",
    "react": "17.0.2",
    "react-dom": "17.0.2",
    "sanitize-html": "^2.3.2",
    "ua-parser-js": "^0.8.0"
  },
  "devDependencies": {
    "@babel/core": "^7.12.10",
    "@babel/eslint-parser": "^7.12.10",
    "@babel/eslint-plugin": "^7.12.10",
    "@babel/plugin-proposal-class-properties": "^7.12.1",
    "@babel/plugin-proposal-export-default-from": "^7.12.1",
    "@babel/plugin-proposal-nullish-coalescing-operator": "^7.12.1",
    "@babel/plugin-proposal-numeric-separator": "^7.12.7",
    "@babel/plugin-proposal-object-rest-spread": "^7.12.1",
    "@babel/plugin-proposal-optional-chaining": "^7.12.7",
    "@babel/plugin-syntax-dynamic-import": "^7.8.3",
    "@babel/plugin-transform-runtime": "^7.12.10",
    "@babel/preset-env": "^7.12.11",
    "@babel/preset-react": "^7.12.10",
    "@babel/preset-typescript": "^7.12.7",
    "@babel/register": "^7.12.10",
    "@babel/runtime": "^7.12.5",
    "@principalstudio/html-webpack-inject-preload": "^1.2.7",
    "@sentry/webpack-plugin": "^1.18.1",
    "@svgr/webpack": "^5.5.0",
    "@testing-library/react": "^12.1.5",
    "@types/flux": "^3.1.9",
    "@types/jest": "^29.0.0",
    "@types/jsrsasign": "^10.5.4",
    "@types/modernizr": "^3.5.3",
    "@types/node": "^14.18.28",
    "@types/react": "^17.0.49",
    "@types/react-dom": "^17.0.17",
    "@types/sanitize-html": "^2.3.1",
    "@types/ua-parser-js": "^0.7.36",
    "@typescript-eslint/eslint-plugin": "^5.6.0",
    "@typescript-eslint/parser": "^5.6.0",
    "allchange": "^1.0.6",
    "autoprefixer": "^10.4.8",
    "babel-jest": "^29.0.0",
    "babel-loader": "^8.2.2",
    "chokidar": "^3.5.1",
    "concurrently": "^5.3.0",
    "cpx": "^1.5.0",
    "css-loader": "^3.6.0",
    "dotenv": "^16.0.2",
    "eslint": "8.23.1",
    "eslint-config-google": "^0.14.0",
    "eslint-plugin-deprecate": "^0.7.0",
    "eslint-plugin-import": "^2.25.4",
    "eslint-plugin-matrix-org": "^0.6.1",
    "eslint-plugin-react": "^7.28.0",
    "eslint-plugin-react-hooks": "^4.3.0",
    "extract-text-webpack-plugin": "^4.0.0-beta.0",
    "fake-indexeddb": "^3.1.2",
    "fetch-mock-jest": "^1.5.1",
    "file-loader": "^5.1.0",
    "fs-extra": "^0.30.0",
    "html-webpack-plugin": "^4.5.2",
    "jest": "^29.0.0",
    "jest-canvas-mock": "^2.3.0",
    "jest-environment-jsdom": "^29.0.0",
    "jest-mock": "^29.0.0",
    "jest-raw-loader": "^1.0.1",
    "jest-sonar-reporter": "^2.0.0",
    "json-loader": "^0.5.7",
    "loader-utils": "^1.4.0",
    "matrix-mock-request": "^2.5.0",
    "matrix-web-i18n": "^1.3.0",
    "mini-css-extract-plugin": "^1",
    "minimist": "^1.2.6",
    "mkdirp": "^1.0.4",
    "modernizr": "^3.12.0",
    "node-fetch": "^2.6.7",
    "optimize-css-assets-webpack-plugin": "^5.0.4",
    "postcss": "^8.4.16",
    "postcss-easings": "^2.0.0",
    "postcss-hexrgba": "2.0.1",
    "postcss-import": "^12.0.1",
    "postcss-loader": "^3.0.0",
    "postcss-mixins": "^6.2.3",
    "postcss-nested": "^4.2.3",
    "postcss-preset-env": "^6.7.0",
    "postcss-scss": "^4.0.4",
    "postcss-simple-vars": "^5.0.2",
    "raw-loader": "^4.0.2",
    "rimraf": "^3.0.2",
    "semver": "^7.3.7",
    "shell-escape": "^0.2.0",
    "simple-proxy-agent": "^1.1.0",
    "string-replace-loader": "2",
    "style-loader": "2",
    "stylelint": "^14.9.1",
    "stylelint-config-standard": "^26.0.0",
    "stylelint-scss": "^4.2.0",
    "terser-webpack-plugin": "^2.3.8",
    "ts-prune": "^0.10.3",
    "typescript": "4.7.4",
    "webpack": "^4.46.0",
    "webpack-cli": "^3.3.12",
    "webpack-dev-server": "^3.11.2",
    "worker-loader": "^2.0.0",
    "worklet-loader": "^2.0.0",
    "yaml": "^2.0.1"
  },
  "jest": {
    "testEnvironment": "jsdom",
    "testEnvironmentOptions": {
      "url": "http://localhost/"
    },
    "testMatch": [
      "<rootDir>/test/**/*-test.[tj]s?(x)"
    ],
    "setupFiles": [
      "jest-canvas-mock"
    ],
    "setupFilesAfterEnv": [
      "<rootDir>/node_modules/matrix-react-sdk/test/setupTests.js"
    ],
    "moduleNameMapper": {
      "\\.(css|scss|pcss)$": "<rootDir>/__mocks__/cssMock.js",
      "\\.(gif|png|ttf|woff2)$": "<rootDir>/node_modules/matrix-react-sdk/__mocks__/imageMock.js",
      "\\.svg$": "<rootDir>/node_modules/matrix-react-sdk/__mocks__/svg.js",
      "\\$webapp/i18n/languages.json": "<rootDir>/node_modules/matrix-react-sdk/__mocks__/languages.json",
      "^react$": "<rootDir>/node_modules/react",
      "^react-dom$": "<rootDir>/node_modules/react-dom",
      "^matrix-js-sdk$": "<rootDir>/node_modules/matrix-js-sdk/src",
      "^matrix-react-sdk$": "<rootDir>/node_modules/matrix-react-sdk/src",
      "decoderWorker\\.min\\.js": "<rootDir>/node_modules/matrix-react-sdk/__mocks__/empty.js",
      "decoderWorker\\.min\\.wasm": "<rootDir>/node_modules/matrix-react-sdk/__mocks__/empty.js",
      "waveWorker\\.min\\.js": "<rootDir>/node_modules/matrix-react-sdk/__mocks__/empty.js",
      "context-filter-polyfill": "<rootDir>/node_modules/matrix-react-sdk/__mocks__/empty.js",
      "FontManager.ts": "<rootDir>/node_modules/matrix-react-sdk/__mocks__/FontManager.js",
      "workers/(.+)\\.worker\\.ts": "<rootDir>/node_modules/matrix-react-sdk/__mocks__/workerMock.js",
      "^!!raw-loader!.*": "jest-raw-loader",
      "RecorderWorklet": "<rootDir>/node_modules/matrix-react-sdk/__mocks__/empty.js"
    },
    "transformIgnorePatterns": [
      "/node_modules/(?!matrix-js-sdk).+$",
      "/node_modules/(?!matrix-react-sdk).+$"
    ],
    "coverageReporters": [
      "text-summary",
      "lcov"
    ],
    "testResultsProcessor": "jest-sonar-reporter"
  },
  "jestSonar": {
    "reportPath": "coverage",
    "sonar56x": true
  }
}<|MERGE_RESOLUTION|>--- conflicted
+++ resolved
@@ -60,13 +60,8 @@
     "gfm.css": "^1.1.2",
     "jsrsasign": "^10.5.25",
     "katex": "^0.16.0",
-<<<<<<< HEAD
-    "matrix-js-sdk": "github:matrix-org/matrix-js-sdk#develop",
-    "matrix-react-sdk": "github:matrix-org/matrix-react-sdk#develop",
-=======
     "matrix-js-sdk": "21.0.1",
     "matrix-react-sdk": "3.59.1",
->>>>>>> 6882e643
     "matrix-widget-api": "^1.1.1",
     "prop-types": "^15.7.2",
     "react": "17.0.2",
