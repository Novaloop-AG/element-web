--- conflicted
+++ resolved
@@ -123,14 +123,6 @@
         "linkify-string": "4.1.3",
         "linkifyjs": "4.1.3",
         "lodash": "^4.17.21",
-<<<<<<< HEAD
-        "matrix-js-sdk": "34.9.0",
-        "matrix-react-sdk": "3.114.0",
-        "matrix-widget-api": "^1.8.2",
-        "react": "17.0.2",
-        "react-dom": "17.0.2",
-        "ua-parser-js": "^1.0.0"
-=======
         "maplibre-gl": "^2.0.0",
         "matrix-encrypt-attachment": "^1.0.3",
         "matrix-events-sdk": "0.0.1",
@@ -158,7 +150,6 @@
         "ua-parser-js": "^1.0.2",
         "uuid": "^10.0.0",
         "what-input": "^5.2.10"
->>>>>>> e5b55db1
     },
     "devDependencies": {
         "@action-validator/cli": "^0.6.0",
