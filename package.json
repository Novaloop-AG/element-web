--- conflicted
+++ resolved
@@ -60,13 +60,8 @@
     "highlight.js": "^10.1.2",
     "jsrsasign": "^9.1.5",
     "katex": "^0.12.0",
-<<<<<<< HEAD
-    "matrix-js-sdk": "github:matrix-org/matrix-js-sdk#develop",
-    "matrix-react-sdk": "github:matrix-org/matrix-react-sdk#develop",
-=======
     "matrix-js-sdk": "9.3.0",
     "matrix-react-sdk": "3.10.0",
->>>>>>> 1b481c2a
     "matrix-widget-api": "^0.1.0-beta.10",
     "olm": "https://packages.matrix.org/npm/olm/olm-3.2.1.tgz",
     "prop-types": "^15.7.2",
