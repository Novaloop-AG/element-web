--- conflicted
+++ resolved
@@ -93,13 +93,8 @@
     "maplibre-gl": "^1.15.2",
     "matrix-encrypt-attachment": "^1.0.3",
     "matrix-events-sdk": "^0.0.1-beta.7",
-<<<<<<< HEAD
     "matrix-js-sdk": "github:matrix-org/matrix-js-sdk#develop",
     "matrix-widget-api": "^1.0.0",
-=======
-    "matrix-js-sdk": "19.3.0",
-    "matrix-widget-api": "^0.1.0-beta.18",
->>>>>>> afb39d8d
     "minimist": "^1.2.5",
     "opus-recorder": "^8.0.3",
     "pako": "^2.0.3",
