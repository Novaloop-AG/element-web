{
    "name": "matrix-react-sdk",
    "version": "3.73.1",
    "description": "SDK for matrix.org using React",
    "author": "matrix.org",
    "repository": {
        "type": "git",
        "url": "https://github.com/matrix-org/matrix-react-sdk"
    },
    "license": "Apache-2.0",
    "files": [
        "lib",
        "res",
        "src",
        "scripts",
        "git-revision.txt",
        "docs",
        "header",
        "CHANGELOG.md",
        "CONTRIBUTING.rst",
        "LICENSE",
        "README.md",
        "package.json",
        ".stylelintrc.js"
    ],
    "main": "./src/index.ts",
    "matrix_src_main": "./src/index.ts",
    "matrix_lib_main": "./lib/index.ts",
    "matrix_lib_typings": "./lib/index.d.ts",
    "matrix_i18n_extra_translation_funcs": [
        "UserFriendlyError"
    ],
    "scripts": {
        "prepublishOnly": "yarn build",
        "i18n": "matrix-gen-i18n",
        "prunei18n": "matrix-prune-i18n",
        "diff-i18n": "cp src/i18n/strings/en_EN.json src/i18n/strings/en_EN_orig.json && matrix-gen-i18n && matrix-compare-i18n-files src/i18n/strings/en_EN_orig.json src/i18n/strings/en_EN.json",
        "make-component": "node scripts/make-react-component.js",
        "rethemendex": "res/css/rethemendex.sh",
        "clean": "rimraf lib",
        "build": "yarn clean && git rev-parse HEAD > git-revision.txt && yarn build:compile && yarn build:types",
        "build:compile": "babel -d lib --verbose --extensions \".ts,.js,.tsx\" src",
        "build:types": "tsc --emitDeclarationOnly --jsx react",
        "start": "echo THIS IS FOR LEGACY PURPOSES ONLY. && yarn start:all",
        "start:all": "echo THIS IS FOR LEGACY PURPOSES ONLY. && yarn start:build",
        "start:build": "babel src -w -s -d lib --verbose --extensions \".ts,.js\"",
        "lint": "yarn lint:types && yarn lint:js && yarn lint:style",
        "lint:js": "eslint --max-warnings 0 src test cypress && prettier --check .",
        "lint:js-fix": "prettier --loglevel=warn --write . && eslint --fix src test cypress",
        "lint:types": "tsc --noEmit --jsx react && tsc --noEmit --jsx react -p cypress",
        "lint:style": "stylelint \"res/css/**/*.pcss\"",
        "test": "jest",
        "test:cypress": "cypress run",
        "test:cypress:open": "cypress open",
        "coverage": "yarn test --coverage"
    },
    "resolutions": {
        "@types/react-dom": "17.0.19",
        "@types/react": "17.0.58"
    },
    "dependencies": {
        "@babel/runtime": "^7.12.5",
        "@matrix-org/analytics-events": "^0.5.0",
        "@matrix-org/matrix-wysiwyg": "^2.0.0",
        "@matrix-org/react-sdk-module-api": "^0.0.5",
        "@sentry/browser": "^7.0.0",
        "@sentry/tracing": "^7.0.0",
        "@testing-library/react-hooks": "^8.0.1",
        "await-lock": "^2.1.0",
        "blurhash": "^1.1.3",
        "classnames": "^2.2.6",
        "commonmark": "^0.30.0",
        "counterpart": "^0.18.6",
        "diff-dom": "^4.2.2",
        "diff-match-patch": "^1.0.5",
        "emojibase": "6.1.0",
        "emojibase-data": "7.0.1",
        "emojibase-regex": "6.0.1",
        "escape-html": "^1.0.3",
        "file-saver": "^2.0.5",
        "filesize": "10.0.7",
        "focus-visible": "^5.2.0",
        "gfm.css": "^1.1.2",
        "glob-to-regexp": "^0.4.1",
        "graphemer": "^1.4.0",
        "highlight.js": "^11.3.1",
        "html-entities": "^2.0.0",
        "is-ip": "^3.1.0",
        "jszip": "^3.7.0",
        "katex": "^0.16.0",
        "linkify-element": "4.0.0-beta.4",
        "linkify-react": "4.0.0-beta.4",
        "linkify-string": "4.0.0-beta.4",
        "linkifyjs": "4.0.0-beta.4",
        "lodash": "^4.17.20",
        "maplibre-gl": "^2.0.0",
        "matrix-encrypt-attachment": "^1.0.3",
        "matrix-events-sdk": "0.0.1",
<<<<<<< HEAD
        "matrix-js-sdk": "github:matrix-org/matrix-js-sdk#develop",
=======
        "matrix-js-sdk": "26.0.1",
>>>>>>> da23fcea
        "matrix-widget-api": "^1.4.0",
        "memoize-one": "^6.0.0",
        "minimist": "^1.2.5",
        "opus-recorder": "^8.0.3",
        "pako": "^2.0.3",
        "png-chunks-extract": "^1.0.0",
        "posthog-js": "1.63.3",
        "proposal-temporal": "^0.9.0",
        "qrcode": "1.5.3",
        "re-resizable": "^6.9.0",
        "react": "17.0.2",
        "react-beautiful-dnd": "^13.1.0",
        "react-blurhash": "^0.3.0",
        "react-dom": "17.0.2",
        "react-focus-lock": "^2.5.1",
        "react-transition-group": "^4.4.1",
        "rfc4648": "^1.4.0",
        "sanitize-filename": "^1.6.3",
        "sanitize-html": "2.10.0",
        "tar-js": "^0.3.0",
        "ua-parser-js": "^1.0.2",
        "what-input": "^5.2.10",
        "zxcvbn": "^4.4.2"
    },
    "devDependencies": {
        "@babel/cli": "^7.12.10",
        "@babel/core": "^7.12.10",
        "@babel/eslint-parser": "^7.12.10",
        "@babel/eslint-plugin": "^7.12.10",
        "@babel/parser": "^7.12.11",
        "@babel/plugin-proposal-class-properties": "^7.12.1",
        "@babel/plugin-proposal-export-default-from": "^7.12.1",
        "@babel/plugin-proposal-numeric-separator": "^7.12.7",
        "@babel/plugin-proposal-object-rest-spread": "^7.12.1",
        "@babel/plugin-transform-runtime": "^7.12.10",
        "@babel/preset-env": "^7.12.11",
        "@babel/preset-react": "^7.12.10",
        "@babel/preset-typescript": "^7.12.7",
        "@babel/register": "^7.12.10",
        "@babel/traverse": "^7.12.12",
        "@casualbot/jest-sonar-reporter": "^2.2.5",
        "@matrix-org/olm": "https://gitlab.matrix.org/api/v4/projects/27/packages/npm/@matrix-org/olm/-/@matrix-org/olm-3.2.14.tgz",
        "@peculiar/webcrypto": "^1.4.3",
        "@percy/cli": "^1.11.0",
        "@percy/cypress": "^3.1.2",
        "@sinonjs/fake-timers": "^9.1.2",
        "@testing-library/cypress": "^9.0.0",
        "@testing-library/jest-dom": "^5.16.5",
        "@testing-library/react": "^12.1.5",
        "@testing-library/user-event": "^14.4.3",
        "@types/commonmark": "^0.27.4",
        "@types/counterpart": "^0.18.1",
        "@types/diff-match-patch": "^1.0.32",
        "@types/escape-html": "^1.0.1",
        "@types/file-saver": "^2.0.3",
        "@types/fs-extra": "^11.0.0",
        "@types/geojson": "^7946.0.8",
        "@types/glob-to-regexp": "^0.4.1",
        "@types/jest": "29.2.6",
        "@types/katex": "^0.16.0",
        "@types/lodash": "^4.14.168",
        "@types/modernizr": "^3.5.3",
        "@types/node": "^16",
        "@types/node-fetch": "^2.6.2",
        "@types/pako": "^2.0.0",
        "@types/qrcode": "^1.3.5",
        "@types/react": "17.0.58",
        "@types/react-beautiful-dnd": "^13.0.0",
        "@types/react-dom": "17.0.19",
        "@types/react-transition-group": "^4.4.0",
        "@types/sanitize-html": "2.9.0",
        "@types/tar-js": "^0.3.2",
        "@types/ua-parser-js": "^0.7.36",
        "@types/zxcvbn": "^4.4.0",
        "@typescript-eslint/eslint-plugin": "^5.35.1",
        "@typescript-eslint/parser": "^5.6.0",
        "allchange": "^1.1.0",
        "axe-core": "4.7.2",
        "babel-jest": "^29.0.0",
        "blob-polyfill": "^7.0.0",
        "chokidar": "^3.5.1",
        "cypress": "^12.0.0",
        "cypress-axe": "^1.0.0",
        "cypress-multi-reporters": "^1.6.1",
        "cypress-real-events": "^1.7.1",
        "eslint": "8.42.0",
        "eslint-config-google": "^0.14.0",
        "eslint-config-prettier": "^8.5.0",
        "eslint-plugin-deprecate": "^0.7.0",
        "eslint-plugin-import": "^2.25.4",
        "eslint-plugin-jest": "^27.2.1",
        "eslint-plugin-jsx-a11y": "^6.5.1",
        "eslint-plugin-matrix-org": "1.1.0",
        "eslint-plugin-react": "^7.28.0",
        "eslint-plugin-react-hooks": "^4.3.0",
        "eslint-plugin-unicorn": "^47.0.0",
        "fetch-mock-jest": "^1.5.1",
        "fs-extra": "^11.0.0",
        "jest": "29.3.1",
        "jest-canvas-mock": "2.4.0",
        "jest-environment-jsdom": "^29.2.2",
        "jest-mock": "^29.2.2",
        "jest-raw-loader": "^1.0.1",
        "matrix-mock-request": "^2.5.0",
        "matrix-web-i18n": "^1.4.0",
        "mocha-junit-reporter": "^2.2.0",
        "node-fetch": "2",
        "postcss-scss": "^4.0.4",
        "prettier": "2.8.8",
        "raw-loader": "^4.0.2",
        "rimraf": "^5.0.0",
        "stylelint": "^15.0.0",
        "stylelint-config-standard": "^33.0.0",
        "stylelint-scss": "^5.0.0",
        "ts-node": "^10.9.1",
        "typescript": "5.0.4",
        "walk": "^2.3.14"
    },
    "@casualbot/jest-sonar-reporter": {
        "outputDirectory": "coverage",
        "outputName": "jest-sonar-report.xml",
        "relativePaths": true
    }
}<|MERGE_RESOLUTION|>--- conflicted
+++ resolved
@@ -96,11 +96,7 @@
         "maplibre-gl": "^2.0.0",
         "matrix-encrypt-attachment": "^1.0.3",
         "matrix-events-sdk": "0.0.1",
-<<<<<<< HEAD
         "matrix-js-sdk": "github:matrix-org/matrix-js-sdk#develop",
-=======
-        "matrix-js-sdk": "26.0.1",
->>>>>>> da23fcea
         "matrix-widget-api": "^1.4.0",
         "memoize-one": "^6.0.0",
         "minimist": "^1.2.5",
