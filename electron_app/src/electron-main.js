/*
Copyright 2016 Aviral Dasgupta
Copyright 2016 OpenMarket Ltd
Copyright 2018, 2019 New Vector Ltd
Copyright 2017, 2019 Michael Telatynski <7t3chguy@gmail.com>

Licensed under the Apache License, Version 2.0 (the "License");
you may not use this file except in compliance with the License.
You may obtain a copy of the License at

    http://www.apache.org/licenses/LICENSE-2.0

Unless required by applicable law or agreed to in writing, software
distributed under the License is distributed on an "AS IS" BASIS,
WITHOUT WARRANTIES OR CONDITIONS OF ANY KIND, either express or implied.
See the License for the specific language governing permissions and
limitations under the License.
*/

// Squirrel on windows starts the app with various flags
// as hooks to tell us when we've been installed/uninstalled
// etc.
const checkSquirrelHooks = require('./squirrelhooks');
if (checkSquirrelHooks()) return;

const argv = require('minimist')(process.argv, {
    alias: {help: "h"},
});

const {app, ipcMain, powerSaveBlocker, BrowserWindow, Menu, autoUpdater, protocol} = require('electron');
const AutoLaunch = require('auto-launch');
const path = require('path');

const tray = require('./tray');
const vectorMenu = require('./vectormenu');
const webContentsHandler = require('./webcontents-handler');
const updater = require('./updater');
const {getProfileFromDeeplink, protocolInit, recordSSOSession} = require('./protocol');

const windowStateKeeper = require('electron-window-state');
const Store = require('electron-store');

const fs = require('fs');
const afs = fs.promises;

let Seshat = null;

try {
    Seshat = require('matrix-seshat');
} catch (e) {
    if (e.code === "MODULE_NOT_FOUND") {
        console.log("Seshat isn't installed, event indexing is disabled.");
    } else {
        console.warn("Seshat unexpected error:", e);
    }
}

if (argv["help"]) {
    console.log("Options:");
    console.log("  --profile-dir {path}: Path to where to store the profile.");
    console.log("  --profile {name}:     Name of alternate profile to use, allows for running multiple accounts.");
    console.log("  --devtools:           Install and use react-devtools and react-perf.");
    console.log("  --no-update:          Disable automatic updating.");
    console.log("  --hidden:             Start the application hidden in the system tray.");
    console.log("  --help:               Displays this help message.");
    console.log("And more such as --proxy, see:" +
        "https://electronjs.org/docs/api/chrome-command-line-switches#supported-chrome-command-line-switches");
    app.exit();
}

// check if we are passed a profile in the SSO callback url
const userDataPathInProtocol = getProfileFromDeeplink(argv["_"]);
if (userDataPathInProtocol) {
    app.setPath('userData', userDataPathInProtocol);
} else if (argv['profile-dir']) {
    app.setPath('userData', argv['profile-dir']);
} else if (argv['profile']) {
    app.setPath('userData', `${app.getPath('userData')}-${argv['profile']}`);
}

let vectorConfig = {};
try {
    vectorConfig = require('../../webapp/config.json');
} catch (e) {
    // it would be nice to check the error code here and bail if the config
    // is unparseable, but we get MODULE_NOT_FOUND in the case of a missing
    // file or invalid json, so node is just very unhelpful.
    // Continue with the defaults (ie. an empty config)
}

try {
    // Load local config and use it to override values from the one baked with the build
    const localConfig = require(path.join(app.getPath('userData'), 'config.json'));

    // If the local config has a homeserver defined, don't use the homeserver from the build
    // config. This is to avoid a problem where Riot thinks there are multiple homeservers
    // defined, and panics as a result.
    const homeserverProps = ['default_is_url', 'default_hs_url', 'default_server_name', 'default_server_config'];
    if (Object.keys(localConfig).find(k => homeserverProps.includes(k))) {
        // Rip out all the homeserver options from the vector config
        vectorConfig = Object.keys(vectorConfig)
            .filter(k => !homeserverProps.includes(k))
            .reduce((obj, key) => {obj[key] = vectorConfig[key]; return obj;}, {});
    }

    vectorConfig = Object.assign(vectorConfig, localConfig);
} catch (e) {
    // Could not load local config, this is expected in most cases.
}

const eventStorePath = path.join(app.getPath('userData'), 'EventStore');
const store = new Store({ name: "electron-config" });

let eventIndex = null;

let mainWindow = null;
global.appQuitting = false;

// It's important to call `path.join` so we don't end up with the packaged asar in the final path.
const iconFile = `riot.${process.platform === 'win32' ? 'ico' : 'png'}`;
const iconPath = path.join(__dirname, "..", "..", "img", iconFile);
const trayConfig = {
    icon_path: iconPath,
    brand: vectorConfig.brand || 'Riot',
};

// handle uncaught errors otherwise it displays
// stack traces in popup dialogs, which is terrible (which
// it will do any time the auto update poke fails, and there's
// no other way to catch this error).
// Assuming we generally run from the console when developing,
// this is far preferable.
process.on('uncaughtException', function(error) {
    console.log('Unhandled exception', error);
});

let focusHandlerAttached = false;
ipcMain.on('setBadgeCount', function(ev, count) {
    app.setBadgeCount(count);
    if (count === 0 && mainWindow) {
        mainWindow.flashFrame(false);
    }
});

ipcMain.on('loudNotification', function() {
    if (process.platform === 'win32' && mainWindow && !mainWindow.isFocused() && !focusHandlerAttached) {
        mainWindow.flashFrame(true);
        mainWindow.once('focus', () => {
            mainWindow.flashFrame(false);
            focusHandlerAttached = false;
        });
        focusHandlerAttached = true;
    }
});

let powerSaveBlockerId = null;
ipcMain.on('app_onAction', function(ev, payload) {
    switch (payload.action) {
        case 'call_state':
            if (powerSaveBlockerId !== null && powerSaveBlocker.isStarted(powerSaveBlockerId)) {
                if (payload.state === 'ended') {
                    powerSaveBlocker.stop(powerSaveBlockerId);
                    powerSaveBlockerId = null;
                }
            } else {
                if (powerSaveBlockerId === null && payload.state === 'connected') {
                    powerSaveBlockerId = powerSaveBlocker.start('prevent-display-sleep');
                }
            }
            break;
    }
});

autoUpdater.on('update-downloaded', (ev, releaseNotes, releaseName, releaseDate, updateURL) => {
    if (!mainWindow) return;
    // forward to renderer
    mainWindow.webContents.send('update-downloaded', {
        releaseNotes,
        releaseName,
        releaseDate,
        updateURL,
    });
});

ipcMain.on('ipcCall', async function(ev, payload) {
    if (!mainWindow) return;

    const args = payload.args || [];
    let ret;

    switch (payload.name) {
        case 'getUpdateFeedUrl':
            ret = autoUpdater.getFeedURL();
            break;
        case 'getAutoLaunchEnabled':
            ret = await launcher.isEnabled();
            break;
        case 'setAutoLaunchEnabled':
            if (args[0]) {
                launcher.enable();
            } else {
                launcher.disable();
            }
            break;
        case 'getMinimizeToTrayEnabled':
            ret = tray.hasTray();
            break;
        case 'setMinimizeToTrayEnabled':
            if (args[0]) {
                // Create trayIcon icon
                tray.create(trayConfig);
            } else {
                tray.destroy();
            }
            store.set('minimizeToTray', args[0]);
            break;
        case 'getAutoHideMenuBarEnabled':
            ret = global.mainWindow.isMenuBarAutoHide();
            break;
        case 'setAutoHideMenuBarEnabled':
            store.set('autoHideMenuBar', args[0]);
            global.mainWindow.setAutoHideMenuBar(args[0]);
            global.mainWindow.setMenuBarVisibility(!args[0]);
            break;
        case 'getAppVersion':
            ret = app.getVersion();
            break;
        case 'focusWindow':
            if (mainWindow.isMinimized()) {
                mainWindow.restore();
            } else if (!mainWindow.isVisible()) {
                mainWindow.show();
            } else {
                mainWindow.focus();
            }
            break;
        case 'getConfig':
            ret = vectorConfig;
            break;
<<<<<<< HEAD
        case 'startSSOFlow':
            recordSSOSession(args[0]);
=======
        case 'navigateBack':
            if (mainWindow.webContents.canGoBack()) {
                mainWindow.webContents.goBack();
            }
            break;
        case 'navigateForward':
            if (mainWindow.webContents.canGoForward()) {
                mainWindow.webContents.goForward();
            }
>>>>>>> 24dbbfa0
            break;

        default:
            mainWindow.webContents.send('ipcReply', {
                id: payload.id,
                error: "Unknown IPC Call: " + payload.name,
            });
            return;
    }

    mainWindow.webContents.send('ipcReply', {
        id: payload.id,
        reply: ret,
    });
});

ipcMain.on('seshat', async function(ev, payload) {
    if (!mainWindow) return;

    const sendError = (id, e) => {
        const error = {
            message: e.message
        }

        mainWindow.webContents.send('seshatReply', {
            id:id,
            error: error
        });
    }

    const args = payload.args || [];
    let ret;

    switch (payload.name) {
        case 'supportsEventIndexing':
            if (Seshat === null) ret = false;
            else ret = true;
            break;

        case 'initEventIndex':
            if (eventIndex === null) {
                try {
                    await afs.mkdir(eventStorePath, {recursive: true});
                    eventIndex = new Seshat(eventStorePath, {passphrase: "DEFAULT_PASSPHRASE"});
                } catch (e) {
                    sendError(payload.id, e);
                    return;
                }
            }
            break;

        case 'closeEventIndex':
            eventIndex = null;
            break;

        case 'deleteEventIndex':
            const deleteFolderRecursive = async(p) =>  {
                for (let entry of await afs.readdir(p)) {
                    const curPath = path.join(p, entry);
                    await afs.unlink(curPath);
                }
            }

            try {
                await deleteFolderRecursive(eventStorePath);
            } catch (e) {
            }

            break;

        case 'isEventIndexEmpty':
            if (eventIndex === null) ret = true;
            else ret = await eventIndex.isEmpty();
            break;

        case 'addEventToIndex':
            try {
                eventIndex.addEvent(args[0], args[1]);
            } catch (e) {
                sendError(payload.id, e);
                return;
            }
            break;

        case 'commitLiveEvents':
            try {
                ret = await eventIndex.commit();
            } catch (e) {
                sendError(payload.id, e);
                return;
            }
            break;

        case 'searchEventIndex':
            try {
                ret = await eventIndex.search(args[0]);
            } catch (e) {
                sendError(payload.id, e);
                return;
            }
            break;

        case 'addHistoricEvents':
            if (eventIndex === null) ret = false;
            else {
                try {
                    ret = await eventIndex.addHistoricEvents(
                        args[0], args[1], args[2]);
                } catch (e) {
                    sendError(payload.id, e);
                    return;
                }
            }
            break;

        case 'getStats':
            if (eventIndex === null) ret = 0;
            else {
                try {
                    ret = await eventIndex.getStats();
                } catch (e) {
                    sendError(payload.id, e);
                    return;
                }
            }
            break;

        case 'removeCrawlerCheckpoint':
            if (eventIndex === null) ret = false;
            else {
                try {
                    ret = await eventIndex.removeCrawlerCheckpoint(args[0]);
                } catch (e) {
                    sendError(payload.id, e);
                    return;
                }
            }
            break;

        case 'addCrawlerCheckpoint':
            if (eventIndex === null) ret = false;
            else {
                try {
                    ret = await eventIndex.addCrawlerCheckpoint(args[0]);
                } catch (e) {
                    sendError(payload.id, e);
                    return;
                }
            }
            break;

        case 'loadFileEvents':
            if (eventIndex === null) ret = [];
            else {
                try {
                    ret = await eventIndex.loadFileEvents(args[0]);
                } catch (e) {
                    sendError(payload.id, e);
                    return;
                }
            }
            break;

        case 'loadCheckpoints':
            if (eventIndex === null) ret = [];
            else {
                try {
                    ret = await eventIndex.loadCheckpoints();
                } catch (e) {
                    ret = [];
                }
            }
            break;

        default:
            mainWindow.webContents.send('seshatReply', {
                id: payload.id,
                error: "Unknown IPC Call: " + payload.name,
            });
            return;
    }

    mainWindow.webContents.send('seshatReply', {
        id: payload.id,
        reply: ret,
    });
});

app.commandLine.appendSwitch('--enable-usermedia-screen-capturing');

const gotLock = app.requestSingleInstanceLock();
if (!gotLock) {
    console.log('Other instance detected: exiting');
    app.exit();
}

// do this after we know we are the primary instance of the app
protocolInit();

const launcher = new AutoLaunch({
    name: vectorConfig.brand || 'Riot',
    isHidden: true,
    mac: {
        useLaunchAgent: true,
    },
});

// Register the scheme the app is served from as 'standard'
// which allows things like relative URLs and IndexedDB to
// work.
// Also mark it as secure (ie. accessing resources from this
// protocol and HTTPS won't trigger mixed content warnings).
protocol.registerSchemesAsPrivileged([{
    scheme: 'vector',
    privileges: {
        standard: true,
        secure: true,
        supportFetchAPI: true,
    },
}]);

app.on('ready', () => {
    if (argv['devtools']) {
        try {
            const { default: installExt, REACT_DEVELOPER_TOOLS, REACT_PERF } = require('electron-devtools-installer');
            installExt(REACT_DEVELOPER_TOOLS)
                .then((name) => console.log(`Added Extension: ${name}`))
                .catch((err) => console.log('An error occurred: ', err));
            installExt(REACT_PERF)
                .then((name) => console.log(`Added Extension: ${name}`))
                .catch((err) => console.log('An error occurred: ', err));
        } catch (e) {
            console.log(e);
        }
    }

    protocol.registerFileProtocol('vector', (request, callback) => {
        if (request.method !== 'GET') {
            callback({error: -322}); // METHOD_NOT_SUPPORTED from chromium/src/net/base/net_error_list.h
            return null;
        }

        const parsedUrl = new URL(request.url);
        if (parsedUrl.protocol !== 'vector:') {
            callback({error: -302}); // UNKNOWN_URL_SCHEME
            return;
        }
        if (parsedUrl.host !== 'vector') {
            callback({error: -105}); // NAME_NOT_RESOLVED
            return;
        }

        const target = parsedUrl.pathname.split('/');

        // path starts with a '/'
        if (target[0] !== '') {
            callback({error: -6}); // FILE_NOT_FOUND
            return;
        }

        if (target[target.length - 1] == '') {
            target[target.length - 1] = 'index.html';
        }

        let baseDir;
        // first part of the path determines where we serve from
        if (target[1] === 'webapp') {
            baseDir = __dirname + "/../../webapp";
        } else {
            callback({error: -6}); // FILE_NOT_FOUND
            return;
        }

        // Normalise the base dir and the target path separately, then make sure
        // the target path isn't trying to back out beyond its root
        baseDir = path.normalize(baseDir);

        const relTarget = path.normalize(path.join(...target.slice(2)));
        if (relTarget.startsWith('..')) {
            callback({error: -6}); // FILE_NOT_FOUND
            return;
        }
        const absTarget = path.join(baseDir, relTarget);

        callback({
            path: absTarget,
        });
    }, (error) => {
        if (error) console.error('Failed to register protocol');
    });

    if (argv['no-update']) {
        console.log('Auto update disabled via command line flag "--no-update"');
    } else if (vectorConfig['update_base_url']) {
        console.log(`Starting auto update with base URL: ${vectorConfig['update_base_url']}`);
        updater.start(vectorConfig['update_base_url']);
    } else {
        console.log('No update_base_url is defined: auto update is disabled');
    }

    // Load the previous window state with fallback to defaults
    const mainWindowState = windowStateKeeper({
        defaultWidth: 1024,
        defaultHeight: 768,
    });

    const preloadScript = path.normalize(`${__dirname}/preload.js`);
    mainWindow = global.mainWindow = new BrowserWindow({
        icon: iconPath,
        show: false,
        autoHideMenuBar: store.get('autoHideMenuBar', true),

        x: mainWindowState.x,
        y: mainWindowState.y,
        width: mainWindowState.width,
        height: mainWindowState.height,
        webPreferences: {
            preload: preloadScript,
            nodeIntegration: false,
            sandbox: true,
            enableRemoteModule: false,
            // We don't use this: it's useful for the preload script to
            // share a context with the main page so we can give select
            // objects to the main page. The sandbox option isolates the
            // main page from the background script.
            contextIsolation: false,
            webgl: false,
        },
    });
    mainWindow.loadURL('vector://vector/webapp/');
    Menu.setApplicationMenu(vectorMenu);

    // Create trayIcon icon
    if (store.get('minimizeToTray', true)) tray.create(trayConfig);

    mainWindow.once('ready-to-show', () => {
        mainWindowState.manage(mainWindow);

        if (!argv['hidden']) {
            mainWindow.show();
        } else {
            // hide here explicitly because window manage above sometimes shows it
            mainWindow.hide();
        }
    });

    mainWindow.on('closed', () => {
        mainWindow = global.mainWindow = null;
    });
    mainWindow.on('close', (e) => {
        // If we are not quitting and have a tray icon then minimize to tray
        if (!global.appQuitting && (tray.hasTray() || process.platform === 'darwin')) {
            // On Mac, closing the window just hides it
            // (this is generally how single-window Mac apps
            // behave, eg. Mail.app)
            e.preventDefault();
            mainWindow.hide();
            return false;
        }
    });

    if (process.platform === 'win32') {
        // Handle forward/backward mouse buttons in Windows
        mainWindow.on('app-command', (e, cmd) => {
            if (cmd === 'browser-backward' && mainWindow.webContents.canGoBack()) {
                mainWindow.webContents.goBack();
            } else if (cmd === 'browser-forward' && mainWindow.webContents.canGoForward()) {
                mainWindow.webContents.goForward();
            }
        });
    }

    webContentsHandler(mainWindow.webContents);
});

app.on('window-all-closed', () => {
    app.quit();
});

app.on('activate', () => {
    mainWindow.show();
});

app.on('before-quit', () => {
    global.appQuitting = true;
    if (mainWindow) {
        mainWindow.webContents.send('before-quit');
    }
});

app.on('second-instance', (ev, commandLine, workingDirectory) => {
    // If other instance launched with --hidden then skip showing window
    if (commandLine.includes('--hidden')) return;

    // Someone tried to run a second instance, we should focus our window.
    if (mainWindow) {
        if (!mainWindow.isVisible()) mainWindow.show();
        if (mainWindow.isMinimized()) mainWindow.restore();
        mainWindow.focus();
    }
});

// Set the App User Model ID to match what the squirrel
// installer uses for the shortcut icon.
// This makes notifications work on windows 8.1 (and is
// a noop on other platforms).
app.setAppUserModelId('com.squirrel.riot-web.Riot');<|MERGE_RESOLUTION|>--- conflicted
+++ resolved
@@ -237,10 +237,6 @@
         case 'getConfig':
             ret = vectorConfig;
             break;
-<<<<<<< HEAD
-        case 'startSSOFlow':
-            recordSSOSession(args[0]);
-=======
         case 'navigateBack':
             if (mainWindow.webContents.canGoBack()) {
                 mainWindow.webContents.goBack();
@@ -250,7 +246,9 @@
             if (mainWindow.webContents.canGoForward()) {
                 mainWindow.webContents.goForward();
             }
->>>>>>> 24dbbfa0
+            break;
+        case 'startSSOFlow':
+            recordSSOSession(args[0]);
             break;
 
         default:
