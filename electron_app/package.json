{
  "name": "riot-web",
  "productName": "Riot",
  "main": "src/electron-main.js",
  "version": "0.9.10",
  "description": "A feature-rich client for Matrix.org",
  "author": "Vector Creations Ltd.",
  "dependencies": {
<<<<<<< HEAD
    "electron-window-state": "^4.1.0",
    "minimist": "^1.2.0"
=======
    "auto-launch": "^5.0.1",
    "electron-window-state": "^4.1.0"
>>>>>>> 89e5c4f8
  }
}<|MERGE_RESOLUTION|>--- conflicted
+++ resolved
@@ -6,12 +6,8 @@
   "description": "A feature-rich client for Matrix.org",
   "author": "Vector Creations Ltd.",
   "dependencies": {
-<<<<<<< HEAD
     "electron-window-state": "^4.1.0",
+    "auto-launch": "^5.0.1",
     "minimist": "^1.2.0"
-=======
-    "auto-launch": "^5.0.1",
-    "electron-window-state": "^4.1.0"
->>>>>>> 89e5c4f8
   }
 }