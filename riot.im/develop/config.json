--- conflicted
+++ resolved
@@ -24,12 +24,7 @@
         "feature_dm_verification": "labs",
         "feature_bridge_state": "labs",
         "feature_presence_in_room_list": "labs",
-        "feature_custom_themes": "labs",
-<<<<<<< HEAD
-        "feature_irc_ui": "labs"
-=======
-        "feature_new_room_list": "labs"
->>>>>>> dbd62fb2
+        "feature_custom_themes": "labs"
     },
     "piwik": {
         "url": "https://piwik.riot.im/",
