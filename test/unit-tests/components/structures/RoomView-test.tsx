--- conflicted
+++ resolved
@@ -268,21 +268,6 @@
         jest.spyOn(cli.getCrypto()!, "isEncryptionEnabledInRoom").mockResolvedValue(true);
 
         // and fake an encryption event into the room to prompt it to re-check
-<<<<<<< HEAD
-        room.addLiveEvents(
-            [
-                new MatrixEvent({
-                    type: "m.room.encryption",
-                    sender: cli.getUserId()!,
-                    content: {},
-                    event_id: "someid",
-                    room_id: room.roomId,
-                    state_key: "",
-                }),
-            ],
-            { addToState: true },
-        );
-=======
         act(() => {
             const encryptionEvent = new MatrixEvent({
                 type: EventType.RoomEncryption,
@@ -294,7 +279,6 @@
             const roomState = room.getLiveTimeline().getState(EventTimeline.FORWARDS)!;
             cli.emit(RoomStateEvent.Events, encryptionEvent, roomState, null);
         });
->>>>>>> 2b883a8a
 
         // URL previews should now be disabled
         await waitFor(() => expect(roomViewInstance.state.showUrlPreview).toBe(false));
@@ -505,95 +489,6 @@
         });
     });
 
-<<<<<<< HEAD
-    describe("when there is a RoomView", () => {
-        const widget1Id = "widget1";
-        const widget2Id = "widget2";
-        const otherUserId = "@other:example.com";
-
-        const addJitsiWidget = async (id: string, user: string, ts?: number): Promise<void> => {
-            const widgetEvent = mkEvent({
-                event: true,
-                room: room.roomId,
-                user,
-                type: "im.vector.modular.widgets",
-                content: {
-                    id,
-                    name: "Jitsi",
-                    type: WidgetType.JITSI.preferred,
-                    url: "https://example.com",
-                },
-                skey: id,
-                ts,
-            });
-            room.addLiveEvents([widgetEvent], { addToState: true });
-            room.currentState.setStateEvents([widgetEvent]);
-            cli.emit(RoomStateEvent.Events, widgetEvent, room.currentState, null);
-            await flushPromises();
-        };
-
-        beforeEach(async () => {
-            jest.spyOn(WidgetUtils, "setRoomWidget");
-            const widgetStore = WidgetStore.instance;
-            await setupAsyncStoreWithClient(widgetStore, cli);
-            getRoomViewInstance();
-        });
-
-        const itShouldNotRemoveTheLastWidget = (): void => {
-            it("should not remove the last widget", (): void => {
-                expect(WidgetUtils.setRoomWidget).not.toHaveBeenCalledWith(room.roomId, widget2Id);
-            });
-        };
-
-        describe("and there is a Jitsi widget from another user", () => {
-            beforeEach(async () => {
-                await addJitsiWidget(widget1Id, otherUserId, 10_000);
-            });
-
-            describe("and the current user adds a Jitsi widget after 10s", () => {
-                beforeEach(async () => {
-                    await addJitsiWidget(widget2Id, cli.getSafeUserId(), 20_000);
-                });
-
-                it("the last Jitsi widget should be removed", () => {
-                    expect(WidgetUtils.setRoomWidget).toHaveBeenCalledWith(cli, room.roomId, widget2Id);
-                });
-            });
-
-            describe("and the current user adds a Jitsi widget after two minutes", () => {
-                beforeEach(async () => {
-                    await addJitsiWidget(widget2Id, cli.getSafeUserId(), 130_000);
-                });
-
-                itShouldNotRemoveTheLastWidget();
-            });
-
-            describe("and the current user adds a Jitsi widget without timestamp", () => {
-                beforeEach(async () => {
-                    await addJitsiWidget(widget2Id, cli.getSafeUserId());
-                });
-
-                itShouldNotRemoveTheLastWidget();
-            });
-        });
-
-        describe("and there is a Jitsi widget from another user without timestamp", () => {
-            beforeEach(async () => {
-                await addJitsiWidget(widget1Id, otherUserId);
-            });
-
-            describe("and the current user adds a Jitsi widget", () => {
-                beforeEach(async () => {
-                    await addJitsiWidget(widget2Id, cli.getSafeUserId(), 10_000);
-                });
-
-                itShouldNotRemoveTheLastWidget();
-            });
-        });
-    });
-
-=======
->>>>>>> 2b883a8a
     it("should show error view if failed to look up room alias", async () => {
         const { asFragment, findByText } = await renderRoomView(false);
 
@@ -802,7 +697,7 @@
                 skey: id,
                 ts,
             });
-            room.addLiveEvents([widgetEvent]);
+            room.addLiveEvents([widgetEvent], { addToState: false });
             room.currentState.setStateEvents([widgetEvent]);
             cli.emit(RoomStateEvent.Events, widgetEvent, room.currentState, null);
             await flushPromises();
