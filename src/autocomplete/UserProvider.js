--- conflicted
+++ resolved
@@ -1,6 +1,4 @@
-<<<<<<< HEAD
 //@flow
-=======
 /*
 Copyright 2016 Aviral Dasgupta
 Copyright 2017 Vector Creations Ltd
@@ -18,15 +16,9 @@
 limitations under the License.
 */
 
->>>>>>> cddac351
 import React from 'react';
 import { _t } from '../languageHandler';
 import AutocompleteProvider from './AutocompleteProvider';
-<<<<<<< HEAD
-import Q from 'q';
-=======
-import Fuse from 'fuse.js';
->>>>>>> cddac351
 import {PillCompletion} from './Components';
 import sdk from '../index';
 import FuzzyMatcher from './FuzzyMatcher';
