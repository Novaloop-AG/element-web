/*
Copyright 2015, 2016 OpenMarket Ltd
Copyright 2017, 2018 New Vector Ltd

Licensed under the Apache License, Version 2.0 (the "License");
you may not use this file except in compliance with the License.
You may obtain a copy of the License at

    http://www.apache.org/licenses/LICENSE-2.0

Unless required by applicable law or agreed to in writing, software
distributed under the License is distributed on an "AS IS" BASIS,
WITHOUT WARRANTIES OR CONDITIONS OF ANY KIND, either express or implied.
See the License for the specific language governing permissions and
limitations under the License.
*/

'use strict';

import ReplyThread from "./components/views/elements/ReplyThread";

const React = require('react');
const sanitizeHtml = require('sanitize-html');
const highlight = require('highlight.js');
const linkifyMatrix = require('./linkify-matrix');
import escape from 'lodash/escape';
import emojione from 'emojione';
import classNames from 'classnames';
import MatrixClientPeg from './MatrixClientPeg';
import url from 'url';

emojione.imagePathSVG = 'emojione/svg/';
// Store PNG path for displaying many flags at once (for increased performance over SVG)
emojione.imagePathPNG = 'emojione/png/';
// Use SVGs for emojis
emojione.imageType = 'svg';

// Anything outside the basic multilingual plane will be a surrogate pair
const SURROGATE_PAIR_PATTERN = /([\ud800-\udbff])([\udc00-\udfff])/;
// And there a bunch more symbol characters that emojione has within the
// BMP, so this includes the ranges from 'letterlike symbols' to
// 'miscellaneous symbols and arrows' which should catch all of them
// (with plenty of false positives, but that's OK)
const SYMBOL_PATTERN = /([\u2100-\u2bff])/;

// And this is emojione's complete regex
const EMOJI_REGEX = new RegExp(emojione.unicodeRegexp+"+", "gi");
const COLOR_REGEX = /^#[0-9a-fA-F]{6}$/;

const PERMITTED_URL_SCHEMES = ['http', 'https', 'ftp', 'mailto', 'magnet'];

/*
 * Return true if the given string contains emoji
 * Uses a much, much simpler regex than emojione's so will give false
 * positives, but useful for fast-path testing strings to see if they
 * need emojification.
 * unicodeToImage uses this function.
 */
export function containsEmoji(str) {
    return SURROGATE_PAIR_PATTERN.test(str) || SYMBOL_PATTERN.test(str);
}

/* modified from https://github.com/Ranks/emojione/blob/master/lib/js/emojione.js
 * because we want to include emoji shortnames in title text
 */
function unicodeToImage(str) {
    let replaceWith, unicode, alt, short, fname;
    const mappedUnicode = emojione.mapUnicodeToShort();

    str = str.replace(emojione.regUnicode, function(unicodeChar) {
        if ( (typeof unicodeChar === 'undefined') || (unicodeChar === '') || (!(unicodeChar in emojione.jsEscapeMap)) ) {
            // if the unicodeChar doesnt exist just return the entire match
            return unicodeChar;
        } else {
            // get the unicode codepoint from the actual char
            unicode = emojione.jsEscapeMap[unicodeChar];

            short = mappedUnicode[unicode];
            fname = emojione.emojioneList[short].fname;

            // depending on the settings, we'll either add the native unicode as the alt tag, otherwise the shortname
            alt = (emojione.unicodeAlt) ? emojione.convert(unicode.toUpperCase()) : mappedUnicode[unicode];
            const title = mappedUnicode[unicode];

            replaceWith = `<img class="mx_emojione" title="${title}" alt="${alt}" src="${emojione.imagePathSVG}${fname}.svg${emojione.cacheBustParam}"/>`;
            return replaceWith;
        }
    });

    return str;
}

/**
 * Given one or more unicode characters (represented by unicode
 * character number), return an image node with the corresponding
 * emoji.
 *
 * @param alt {string} String to use for the image alt text
 * @param useSvg {boolean} Whether to use SVG image src. If False, PNG will be used.
 * @param unicode {integer} One or more integers representing unicode characters
 * @returns A img node with the corresponding emoji
 */
export function charactersToImageNode(alt, useSvg, ...unicode) {
    const fileName = unicode.map((u) => {
        return u.toString(16);
    }).join('-');
    const path = useSvg ? emojione.imagePathSVG : emojione.imagePathPNG;
    const fileType = useSvg ? 'svg' : 'png';
    return <img
        alt={alt}
        src={`${path}${fileName}.${fileType}${emojione.cacheBustParam}`}
    />;
}


export function processHtmlForSending(html: string): string {
    const contentDiv = document.createElement('div');
    contentDiv.innerHTML = html;

    if (contentDiv.children.length === 0) {
        return contentDiv.innerHTML;
    }

    let contentHTML = "";
    for (let i=0; i < contentDiv.children.length; i++) {
        const element = contentDiv.children[i];
        if (element.tagName.toLowerCase() === 'p') {
            contentHTML += element.innerHTML;
            // Don't add a <br /> for the last <p>
            if (i !== contentDiv.children.length - 1) {
                contentHTML += '<br />';
            }
        } else if (element.tagName.toLowerCase() === 'pre') {
            // Replace "<br>\n" with "\n" within `<pre>` tags because the <br> is
            // redundant. This is a workaround for a bug in draft-js-export-html:
            //   https://github.com/sstur/draft-js-export-html/issues/62
            contentHTML += '<pre>' +
                element.innerHTML.replace(/<br>\n/g, '\n').trim() +
                '</pre>';
        } else {
            const temp = document.createElement('div');
            temp.appendChild(element.cloneNode(true));
            contentHTML += temp.innerHTML;
        }
    }

    return contentHTML;
}

/*
 * Given an untrusted HTML string, return a React node with an sanitized version
 * of that HTML.
 */
export function sanitizedHtmlNode(insaneHtml) {
    const saneHtml = sanitizeHtml(insaneHtml, sanitizeHtmlParams);

    return <div dangerouslySetInnerHTML={{ __html: saneHtml }} dir="auto" />;
}

/**
 * Tests if a URL from an untrusted source may be safely put into the DOM
 * The biggest threat here is javascript: URIs.
 * Note that the HTML sanitiser library has its own internal logic for
 * doing this, to which we pass the same list of schemes. This is used in
 * other places we need to sanitise URLs.
 * @return true if permitted, otherwise false
 */
export function isUrlPermitted(inputUrl) {
    try {
        const parsed = url.parse(inputUrl);
        if (!parsed.protocol) return false;
        // URL parser protocol includes the trailing colon
        return PERMITTED_URL_SCHEMES.includes(parsed.protocol.slice(0, -1));
    } catch (e) {
        return false;
    }
}

const sanitizeHtmlParams = {
    allowedTags: [
        'font', // custom to matrix for IRC-style font coloring
        'del', // for markdown
        'h1', 'h2', 'h3', 'h4', 'h5', 'h6', 'blockquote', 'p', 'a', 'ul', 'ol', 'sup', 'sub',
        'nl', 'li', 'b', 'i', 'u', 'strong', 'em', 'strike', 'code', 'hr', 'br', 'div',
        'table', 'thead', 'caption', 'tbody', 'tr', 'th', 'td', 'pre', 'span', 'img',
    ],
    allowedAttributes: {
        // custom ones first:
        blockquote: ['data-mx-reply'], // for reply fallback
        font: ['color', 'data-mx-bg-color', 'data-mx-color', 'style'], // custom to matrix
        span: ['data-mx-bg-color', 'data-mx-color', 'style'], // custom to matrix
        a: ['href', 'name', 'target', 'rel'], // remote target: custom to matrix
        img: ['src', 'width', 'height', 'alt', 'title'],
        ol: ['start'],
        code: ['class'], // We don't actually allow all classes, we filter them in transformTags
    },
    // Lots of these won't come up by default because we don't allow them
    selfClosing: ['img', 'br', 'hr', 'area', 'base', 'basefont', 'input', 'link', 'meta'],
    // URL schemes we permit
    allowedSchemes: PERMITTED_URL_SCHEMES,

    allowProtocolRelative: false,

    transformTags: { // custom to matrix
        // add blank targets to all hyperlinks except vector URLs
        'a': function(tagName, attribs) {
            if (attribs.href) {
                attribs.target = '_blank'; // by default

                let m;
                // FIXME: horrible duplication with linkify-matrix
                m = attribs.href.match(linkifyMatrix.VECTOR_URL_PATTERN);
                if (m) {
                    attribs.href = m[1];
                    delete attribs.target;
                } else {
                    m = attribs.href.match(linkifyMatrix.MATRIXTO_URL_PATTERN);
                    if (m) {
                        const entity = m[1];
                        if (entity[0] === '@') {
                            attribs.href = '#/user/' + entity;
                        } else if (entity[0] === '#' || entity[0] === '!') {
                            attribs.href = '#/room/' + entity;
                        }
                        delete attribs.target;
                    }
                }
            }
            attribs.rel = 'noopener'; // https://mathiasbynens.github.io/rel-noopener/
            return { tagName: tagName, attribs: attribs };
        },
        'img': function(tagName, attribs) {
            // Strip out imgs that aren't `mxc` here instead of using allowedSchemesByTag
            // because transformTags is used _before_ we filter by allowedSchemesByTag and
            // we don't want to allow images with `https?` `src`s.
            if (!attribs.src || !attribs.src.startsWith('mxc://')) {
                return { tagName, attribs: {}};
            }
            attribs.src = MatrixClientPeg.get().mxcUrlToHttp(
                attribs.src,
                attribs.width || 800,
                attribs.height || 600,
            );
            return { tagName: tagName, attribs: attribs };
        },
        'code': function(tagName, attribs) {
            if (typeof attribs.class !== 'undefined') {
                // Filter out all classes other than ones starting with language- for syntax highlighting.
                const classes = attribs.class.split(/\s+/).filter(function(cl) {
                    return cl.startsWith('language-');
                });
                attribs.class = classes.join(' ');
            }
            return {
                tagName: tagName,
                attribs: attribs,
            };
        },
        '*': function(tagName, attribs) {
            // Delete any style previously assigned, style is an allowedTag for font and span
            // because attributes are stripped after transforming
            delete attribs.style;

            // Sanitise and transform data-mx-color and data-mx-bg-color to their CSS
            // equivalents
            const customCSSMapper = {
                'data-mx-color': 'color',
                'data-mx-bg-color': 'background-color',
                // $customAttributeKey: $cssAttributeKey
            };

            let style = "";
            Object.keys(customCSSMapper).forEach((customAttributeKey) => {
                const cssAttributeKey = customCSSMapper[customAttributeKey];
                const customAttributeValue = attribs[customAttributeKey];
                if (customAttributeValue &&
                    typeof customAttributeValue === 'string' &&
                    COLOR_REGEX.test(customAttributeValue)
                ) {
                    style += cssAttributeKey + ":" + customAttributeValue + ";";
                    delete attribs[customAttributeKey];
                }
            });

            if (style) {
                attribs.style = style;
            }

            return { tagName: tagName, attribs: attribs };
        },
    },
};

class BaseHighlighter {
    constructor(highlightClass, highlightLink) {
        this.highlightClass = highlightClass;
        this.highlightLink = highlightLink;
    }

    /**
     * apply the highlights to a section of text
     *
     * @param {string} safeSnippet The snippet of text to apply the highlights
     *     to.
     * @param {string[]} safeHighlights A list of substrings to highlight,
     *     sorted by descending length.
     *
     * returns a list of results (strings for HtmlHighligher, react nodes for
     * TextHighlighter).
     */
    applyHighlights(safeSnippet, safeHighlights) {
        let lastOffset = 0;
        let offset;
        let nodes = [];

        const safeHighlight = safeHighlights[0];
        while ((offset = safeSnippet.toLowerCase().indexOf(safeHighlight.toLowerCase(), lastOffset)) >= 0) {
            // handle preamble
            if (offset > lastOffset) {
                var subSnippet = safeSnippet.substring(lastOffset, offset);
                nodes = nodes.concat(this._applySubHighlights(subSnippet, safeHighlights));
            }

            // do highlight. use the original string rather than safeHighlight
            // to preserve the original casing.
            const endOffset = offset + safeHighlight.length;
            nodes.push(this._processSnippet(safeSnippet.substring(offset, endOffset), true));

            lastOffset = endOffset;
        }

        // handle postamble
        if (lastOffset !== safeSnippet.length) {
            subSnippet = safeSnippet.substring(lastOffset, undefined);
            nodes = nodes.concat(this._applySubHighlights(subSnippet, safeHighlights));
        }
        return nodes;
    }

    _applySubHighlights(safeSnippet, safeHighlights) {
        if (safeHighlights[1]) {
            // recurse into this range to check for the next set of highlight matches
            return this.applyHighlights(safeSnippet, safeHighlights.slice(1));
        } else {
            // no more highlights to be found, just return the unhighlighted string
            return [this._processSnippet(safeSnippet, false)];
        }
    }
}

class HtmlHighlighter extends BaseHighlighter {
    /* highlight the given snippet if required
     *
     * snippet: content of the span; must have been sanitised
     * highlight: true to highlight as a search match
     *
     * returns an HTML string
     */
    _processSnippet(snippet, highlight) {
        if (!highlight) {
            // nothing required here
            return snippet;
        }

        let span = "<span class=\""+this.highlightClass+"\">"
            + snippet + "</span>";

        if (this.highlightLink) {
            span = "<a href=\""+encodeURI(this.highlightLink)+"\">"
                +span+"</a>";
        }
        return span;
    }
}

class TextHighlighter extends BaseHighlighter {
    constructor(highlightClass, highlightLink) {
        super(highlightClass, highlightLink);
        this._key = 0;
    }

    /* create a <span> node to hold the given content
     *
     * snippet: content of the span
     * highlight: true to highlight as a search match
     *
     * returns a React node
     */
    _processSnippet(snippet, highlight) {
        const key = this._key++;

        let node =
            <span key={key} className={highlight ? this.highlightClass : null}>
                { snippet }
            </span>;

        if (highlight && this.highlightLink) {
            node = <a key={key} href={this.highlightLink}>{ node }</a>;
        }

        return node;
    }
}


    /* turn a matrix event body into html
     *
     * content: 'content' of the MatrixEvent
     *
     * highlights: optional list of words to highlight, ordered by longest word first
     *
     * opts.highlightLink: optional href to add to highlighted words
     * opts.disableBigEmoji: optional argument to disable the big emoji class.
     * opts.stripReplyFallback: optional argument specifying the event is a reply and so fallback needs removing
     */
export function bodyToHtml(content, highlights, opts={}) {
<<<<<<< HEAD
    const isHtml = (content.format === "org.matrix.custom.html") && content.formatted_body;
    let body;
    if (isHtml) {
        body = content.formatted_body;
        // Part of Replies fallback support
        if (opts.stripReplyFallback) body = ReplyThread.stripHTMLReply(body);
    } else {
        // Part of Replies fallback support - special because strip must be before escape
        body = opts.stripReplyFallback ? ReplyThread.stripPlainReply(content.body) : escape(content.body);
    }
=======
    let isHtml = (content.format === "org.matrix.custom.html");
>>>>>>> 35d25ac0

    let bodyHasEmoji = false;

    let safeBody;
    // XXX: We sanitize the HTML whilst also highlighting its text nodes, to avoid accidentally trying
    // to highlight HTML tags themselves.  However, this does mean that we don't highlight textnodes which
    // are interrupted by HTML tags (not that we did before) - e.g. foo<span/>bar won't get highlighted
    // by an attempt to search for 'foobar'.  Then again, the search query probably wouldn't work either
    try {
        if (highlights && highlights.length > 0) {
            const highlighter = new HtmlHighlighter("mx_EventTile_searchHighlight", opts.highlightLink);
            const safeHighlights = highlights.map(function(highlight) {
                return sanitizeHtml(highlight, sanitizeHtmlParams);
            });
            // XXX: hacky bodge to temporarily apply a textFilter to the sanitizeHtmlParams structure.
            sanitizeHtmlParams.textFilter = function(safeText) {
                return highlighter.applyHighlights(safeText, safeHighlights).join('');
            };
        }

        bodyHasEmoji = containsEmoji(isHtml ? content.formatted_body : content.body);

        // Only generate safeBody if the message was sent as org.matrix.custom.html
        if (isHtml) {
            safeBody = sanitizeHtml(content.formatted_body, sanitizeHtmlParams);
        } else {
            // ... or if there are emoji, which we insert as HTML alongside the
            // escaped plaintext body.
            if (bodyHasEmoji) {
                isHtml = true;
                safeBody = sanitizeHtml(escape(content.body), sanitizeHtmlParams);
            }
        }

        // An HTML message with emoji
        //  or a plaintext message with emoji that was escaped and sanitized into
        //  HTML.
        if (bodyHasEmoji) {
            safeBody = unicodeToImage(safeBody);
        }
    } finally {
        delete sanitizeHtmlParams.textFilter;
    }

    let emojiBody = false;
    if (!opts.disableBigEmoji && bodyHasEmoji) {
        EMOJI_REGEX.lastIndex = 0;
        const contentBodyTrimmed = content.body !== undefined ? content.body.trim() : '';
        const match = EMOJI_REGEX.exec(contentBodyTrimmed);
        emojiBody = match && match[0] && match[0].length === contentBodyTrimmed.length;
    }

    const className = classNames({
        'mx_EventTile_body': true,
        'mx_EventTile_bigEmoji': emojiBody,
        'markdown-body': isHtml,
    });

    return isHtml ?
        <span className={className} dangerouslySetInnerHTML={{ __html: safeBody }} dir="auto" /> :
        <span className={className} dir="auto">{ content.body }</span>;
}

export function emojifyText(text) {
    return {
        __html: unicodeToImage(escape(text)),
    };
}<|MERGE_RESOLUTION|>--- conflicted
+++ resolved
@@ -414,23 +414,11 @@
      * opts.stripReplyFallback: optional argument specifying the event is a reply and so fallback needs removing
      */
 export function bodyToHtml(content, highlights, opts={}) {
-<<<<<<< HEAD
-    const isHtml = (content.format === "org.matrix.custom.html") && content.formatted_body;
-    let body;
-    if (isHtml) {
-        body = content.formatted_body;
-        // Part of Replies fallback support
-        if (opts.stripReplyFallback) body = ReplyThread.stripHTMLReply(body);
-    } else {
-        // Part of Replies fallback support - special because strip must be before escape
-        body = opts.stripReplyFallback ? ReplyThread.stripPlainReply(content.body) : escape(content.body);
-    }
-=======
-    let isHtml = (content.format === "org.matrix.custom.html");
->>>>>>> 35d25ac0
+    let isHtml = content.format === "org.matrix.custom.html" && content.formatted_body;
 
     let bodyHasEmoji = false;
 
+    let strippedBody;
     let safeBody;
     // XXX: We sanitize the HTML whilst also highlighting its text nodes, to avoid accidentally trying
     // to highlight HTML tags themselves.  However, this does mean that we don't highlight textnodes which
@@ -448,17 +436,22 @@
             };
         }
 
-        bodyHasEmoji = containsEmoji(isHtml ? content.formatted_body : content.body);
+        let formattedBody = content.formatted_body;
+        if (opts.stripReplyFallback) formattedBody = ReplyThread.stripHTMLReply(content.formatted_body);
+        strippedBody = opts.stripReplyFallback ? ReplyThread.stripPlainReply(content.body) : content.body;
+
+        bodyHasEmoji = containsEmoji(isHtml ? formattedBody : content.body);
+
 
         // Only generate safeBody if the message was sent as org.matrix.custom.html
         if (isHtml) {
-            safeBody = sanitizeHtml(content.formatted_body, sanitizeHtmlParams);
+            safeBody = sanitizeHtml(formattedBody, sanitizeHtmlParams);
         } else {
             // ... or if there are emoji, which we insert as HTML alongside the
             // escaped plaintext body.
             if (bodyHasEmoji) {
                 isHtml = true;
-                safeBody = sanitizeHtml(escape(content.body), sanitizeHtmlParams);
+                safeBody = sanitizeHtml(escape(strippedBody), sanitizeHtmlParams);
             }
         }
 
@@ -486,9 +479,11 @@
         'markdown-body': isHtml,
     });
 
-    return isHtml ?
-        <span className={className} dangerouslySetInnerHTML={{ __html: safeBody }} dir="auto" /> :
-        <span className={className} dir="auto">{ content.body }</span>;
+    if (isHtml) {
+        return <span className={className} dangerouslySetInnerHTML={{ __html: safeBody }} dir="auto" />;
+    }
+
+    return <span className={className} dir="auto">{ strippedBody }</span>;
 }
 
 export function emojifyText(text) {
