/*
Copyright 2019, 2021 The Matrix.org Foundation C.I.C.

Licensed under the Apache License, Version 2.0 (the "License");
you may not use this file except in compliance with the License.
You may obtain a copy of the License at

    http://www.apache.org/licenses/LICENSE-2.0

Unless required by applicable law or agreed to in writing, software
distributed under the License is distributed on an "AS IS" BASIS,
WITHOUT WARRANTIES OR CONDITIONS OF ANY KIND, either express or implied.
See the License for the specific language governing permissions and
limitations under the License.
*/

import isIp from "is-ip";
import * as utils from "matrix-js-sdk/src/utils";
import { Room } from "matrix-js-sdk/src/models/room";
import { EventType } from "matrix-js-sdk/src/@types/event";
import { MatrixEvent } from "matrix-js-sdk/src/models/event";
import { RoomMember } from "matrix-js-sdk/src/models/room-member";
import { logger } from "matrix-js-sdk/src/logger";

import { MatrixClientPeg } from "../../MatrixClientPeg";
import SpecPermalinkConstructor, { baseUrl as matrixtoBaseUrl } from "./SpecPermalinkConstructor";
import PermalinkConstructor, { PermalinkParts } from "./PermalinkConstructor";
import ElementPermalinkConstructor from "./ElementPermalinkConstructor";
import SdkConfig from "../../SdkConfig";

<<<<<<< HEAD
=======
import { logger } from "matrix-js-sdk/src/logger";
import { ELEMENT_URL_PATTERN } from "../../linkify-matrix";

>>>>>>> 2b52e17a
// The maximum number of servers to pick when working out which servers
// to add to permalinks. The servers are appended as ?via=example.org
const MAX_SERVER_CANDIDATES = 3;

// Permalinks can have servers appended to them so that the user
// receiving them can have a fighting chance at joining the room.
// These servers are called "candidates" at this point because
// it is unclear whether they are going to be useful to actually
// join in the future.
//
// We pick 3 servers based on the following criteria:
//
//   Server 1: The highest power level user in the room, provided
//   they are at least PL 50. We don't calculate "what is a moderator"
//   here because it is less relevant for the vast majority of rooms.
//   We also want to ensure that we get an admin or high-ranking mod
//   as they are less likely to leave the room. If no user happens
//   to meet this criteria, we'll pick the most popular server in the
//   room.
//
//   Server 2: The next most popular server in the room (in user
//   distribution). This cannot be the same as Server 1. If no other
//   servers are available then we'll only return Server 1.
//
//   Server 3: The next most popular server by user distribution. This
//   has the same rules as Server 2, with the added exception that it
//   must be unique from Server 1 and 2.

// Rationale for popular servers: It's hard to get rid of people when
// they keep flocking in from a particular server. Sure, the server could
// be ACL'd in the future or for some reason be evicted from the room
// however an event like that is unlikely the larger the room gets. If
// the server is ACL'd at the time of generating the link however, we
// shouldn't pick them. We also don't pick IP addresses.

// Note: we don't pick the server the room was created on because the
// homeserver should already be using that server as a last ditch attempt
// and there's less of a guarantee that the server is a resident server.
// Instead, we actively figure out which servers are likely to be residents
// in the future and try to use those.

// Note: Users receiving permalinks that happen to have all 3 potential
// servers fail them (in terms of joining) are somewhat expected to hunt
// down the person who gave them the link to ask for a participating server.
// The receiving user can then manually append the known-good server to
// the list and magically have the link work.

export class RoomPermalinkCreator {
    private room: Room;
    private roomId: string;
    private highestPlUserId: string;
    private populationMap: { [serverName: string]: number };
    private bannedHostsRegexps: RegExp[];
    private allowedHostsRegexps: RegExp[];
    private _serverCandidates: string[];
    private started: boolean;

    // We support being given a roomId as a fallback in the event the `room` object
    // doesn't exist or is not healthy for us to rely on. For example, loading a
    // permalink to a room which the MatrixClient doesn't know about.
    constructor(room: Room, roomId: string = null) {
        this.room = room;
        this.roomId = room ? room.roomId : roomId;
        this.highestPlUserId = null;
        this.populationMap = null;
        this.bannedHostsRegexps = null;
        this.allowedHostsRegexps = null;
        this._serverCandidates = null;
        this.started = false;

        if (!this.roomId) {
            throw new Error("Failed to resolve a roomId for the permalink creator to use");
        }
    }

    load() {
        if (!this.room || !this.room.currentState) {
            // Under rare and unknown circumstances it is possible to have a room with no
            // currentState, at least potentially at the early stages of joining a room.
            // To avoid breaking everything, we'll just warn rather than throw as well as
            // not bother updating the various aspects of the share link.
            logger.warn("Tried to load a permalink creator with no room state");
            return;
        }
        this.updateAllowedServers();
        this.updateHighestPlUser();
        this.updatePopulationMap();
        this.updateServerCandidates();
    }

    start() {
        this.load();
        this.room.on("RoomMember.membership", this.onMembership);
        this.room.on("RoomState.events", this.onRoomState);
        this.started = true;
    }

    stop() {
        this.room.removeListener("RoomMember.membership", this.onMembership);
        this.room.removeListener("RoomState.events", this.onRoomState);
        this.started = false;
    }

    get serverCandidates() {
        return this._serverCandidates;
    }

    isStarted() {
        return this.started;
    }

    forEvent(eventId: string): string {
        return getPermalinkConstructor().forEvent(this.roomId, eventId, this._serverCandidates);
    }

    forShareableRoom(): string {
        if (this.room) {
            // Prefer to use canonical alias for permalink if possible
            const alias = this.room.getCanonicalAlias();
            if (alias) {
                return getPermalinkConstructor().forRoom(alias);
            }
        }
        return getPermalinkConstructor().forRoom(this.roomId, this._serverCandidates);
    }

    forRoom(): string {
        return getPermalinkConstructor().forRoom(this.roomId, this._serverCandidates);
    }

    private onRoomState = (event: MatrixEvent) => {
        switch (event.getType()) {
            case EventType.RoomServerAcl:
                this.updateAllowedServers();
                this.updateHighestPlUser();
                this.updatePopulationMap();
                this.updateServerCandidates();
                return;
            case EventType.RoomPowerLevels:
                this.updateHighestPlUser();
                this.updateServerCandidates();
                return;
        }
    };

    private onMembership = (evt: MatrixEvent, member: RoomMember, oldMembership: string) => {
        const userId = member.userId;
        const membership = member.membership;
        const serverName = getServerName(userId);
        const hasJoined = oldMembership !== "join" && membership === "join";
        const hasLeft = oldMembership === "join" && membership !== "join";

        if (hasLeft) {
            this.populationMap[serverName]--;
        } else if (hasJoined) {
            this.populationMap[serverName]++;
        }

        this.updateHighestPlUser();
        this.updateServerCandidates();
    };

    private updateHighestPlUser() {
        const plEvent = this.room.currentState.getStateEvents("m.room.power_levels", "");
        if (plEvent) {
            const content = plEvent.getContent();
            if (content) {
                const users = content.users;
                if (users) {
                    const entries = Object.entries(users);
                    const allowedEntries = entries.filter(([userId]) => {
                        const member = this.room.getMember(userId);
                        if (!member || member.membership !== "join") {
                            return false;
                        }
                        const serverName = getServerName(userId);
                        return !isHostnameIpAddress(serverName) &&
                            !isHostInRegex(serverName, this.bannedHostsRegexps) &&
                            isHostInRegex(serverName, this.allowedHostsRegexps);
                    });
                    const maxEntry = allowedEntries.reduce((max, entry) => {
                        return (entry[1] > max[1]) ? entry : max;
                    }, [null, 0]);
                    const [userId, powerLevel] = maxEntry;
                    // object wasn't empty, and max entry wasn't a demotion from the default
                    if (userId !== null && powerLevel >= 50) {
                        this.highestPlUserId = userId;
                        return;
                    }
                }
            }
        }
        this.highestPlUserId = null;
    }

    private updateAllowedServers() {
        const bannedHostsRegexps = [];
        let allowedHostsRegexps = [new RegExp(".*")]; // default allow everyone
        if (this.room.currentState) {
            const aclEvent = this.room.currentState.getStateEvents("m.room.server_acl", "");
            if (aclEvent && aclEvent.getContent()) {
                const getRegex = (hostname) => new RegExp("^" + utils.globToRegexp(hostname, false) + "$");

                const denied = aclEvent.getContent().deny || [];
                denied.forEach(h => bannedHostsRegexps.push(getRegex(h)));

                const allowed = aclEvent.getContent().allow || [];
                allowedHostsRegexps = []; // we don't want to use the default rule here
                allowed.forEach(h => allowedHostsRegexps.push(getRegex(h)));
            }
        }
        this.bannedHostsRegexps = bannedHostsRegexps;
        this.allowedHostsRegexps = allowedHostsRegexps;
    }

    private updatePopulationMap() {
        const populationMap: { [server: string]: number } = {};
        for (const member of this.room.getJoinedMembers()) {
            const serverName = getServerName(member.userId);
            if (!populationMap[serverName]) {
                populationMap[serverName] = 0;
            }
            populationMap[serverName]++;
        }
        this.populationMap = populationMap;
    }

    private updateServerCandidates() {
        let candidates = [];
        if (this.highestPlUserId) {
            candidates.push(getServerName(this.highestPlUserId));
        }

        const serversByPopulation = Object.keys(this.populationMap)
            .sort((a, b) => this.populationMap[b] - this.populationMap[a])
            .filter(a => {
                return !candidates.includes(a) &&
                    !isHostnameIpAddress(a) &&
                    !isHostInRegex(a, this.bannedHostsRegexps) &&
                    isHostInRegex(a, this.allowedHostsRegexps);
            });

        const remainingServers = serversByPopulation.slice(0, MAX_SERVER_CANDIDATES - candidates.length);
        candidates = candidates.concat(remainingServers);

        this._serverCandidates = candidates;
    }
}

export function makeGenericPermalink(entityId: string): string {
    return getPermalinkConstructor().forEntity(entityId);
}

export function makeUserPermalink(userId: string): string {
    return getPermalinkConstructor().forUser(userId);
}

export function makeRoomPermalink(roomId: string): string {
    if (!roomId) {
        throw new Error("can't permalink a falsey roomId");
    }

    // If the roomId isn't actually a room ID, don't try to list the servers.
    // Aliases are already routable, and don't need extra information.
    if (roomId[0] !== '!') return getPermalinkConstructor().forRoom(roomId, []);

    const client = MatrixClientPeg.get();
    const room = client.getRoom(roomId);
    if (!room) {
        return getPermalinkConstructor().forRoom(roomId, []);
    }
    const permalinkCreator = new RoomPermalinkCreator(room);
    permalinkCreator.load();
    return permalinkCreator.forShareableRoom();
}

export function makeGroupPermalink(groupId: string): string {
    return getPermalinkConstructor().forGroup(groupId);
}

export function isPermalinkHost(host: string): boolean {
    // Always check if the permalink is a spec permalink (callers are likely to call
    // parsePermalink after this function).
    if (new SpecPermalinkConstructor().isPermalinkHost(host)) return true;
    return getPermalinkConstructor().isPermalinkHost(host);
}

/**
 * Transforms an entity (permalink, room alias, user ID, etc) into a local URL
 * if possible. If the given entity is not found to be valid enough to be converted
 * then a null value will be returned.
 * @param {string} entity The entity to transform.
 * @returns {string|null} The transformed permalink or null if unable.
 */
export function tryTransformEntityToPermalink(entity: string): string {
    if (!entity) return null;

    // Check to see if it is a bare entity for starters
    if (entity[0] === '#' || entity[0] === '!') return makeRoomPermalink(entity);
    if (entity[0] === '@') return makeUserPermalink(entity);
    if (entity[0] === '+') return makeGroupPermalink(entity);

    // Then try and merge it into a permalink
    return tryTransformPermalinkToLocalHref(entity);
}

/**
 * Transforms a permalink (or possible permalink) into a local URL if possible. If
 * the given permalink is found to not be a permalink, it'll be returned unaltered.
 * @param {string} permalink The permalink to try and transform.
 * @returns {string} The transformed permalink or original URL if unable.
 */
export function tryTransformPermalinkToLocalHref(permalink: string): string {
    if (!permalink.startsWith("http:") && !permalink.startsWith("https:")) {
        return permalink;
    }

    try {
        const m = decodeURIComponent(permalink).match(ELEMENT_URL_PATTERN);
        if (m) {
            return m[1];
        }
    } catch (e) {
        // Not a valid URI
        return permalink;
    }

    // A bit of a hack to convert permalinks of unknown origin to Element links
    try {
        const permalinkParts = parsePermalink(permalink);
        if (permalinkParts) {
            if (permalinkParts.roomIdOrAlias) {
                const eventIdPart = permalinkParts.eventId ? `/${permalinkParts.eventId}` : '';
                permalink = `#/room/${permalinkParts.roomIdOrAlias}${eventIdPart}`;
                if (permalinkParts.viaServers.length > 0) {
                    permalink += new SpecPermalinkConstructor().encodeServerCandidates(permalinkParts.viaServers);
                }
            } else if (permalinkParts.groupId) {
                permalink = `#/group/${permalinkParts.groupId}`;
            } else if (permalinkParts.userId) {
                permalink = `#/user/${permalinkParts.userId}`;
            } // else not a valid permalink for our purposes - do not handle
        }
    } catch (e) {
        // Not an href we need to care about
    }

    return permalink;
}

export function getPrimaryPermalinkEntity(permalink: string): string {
    try {
        let permalinkParts = parsePermalink(permalink);

        // If not a permalink, try the vector patterns.
        if (!permalinkParts) {
            const m = permalink.match(ELEMENT_URL_PATTERN);
            if (m) {
                // A bit of a hack, but it gets the job done
                const handler = new ElementPermalinkConstructor("http://localhost");
                const entityInfo = m[1].split('#').slice(1).join('#');
                permalinkParts = handler.parsePermalink(`http://localhost/#${entityInfo}`);
            }
        }

        if (!permalinkParts) return null; // not processable
        if (permalinkParts.userId) return permalinkParts.userId;
        if (permalinkParts.groupId) return permalinkParts.groupId;
        if (permalinkParts.roomIdOrAlias) return permalinkParts.roomIdOrAlias;
    } catch (e) {
        // no entity - not a permalink
    }

    return null;
}

function getPermalinkConstructor(): PermalinkConstructor {
    const elementPrefix = SdkConfig.get()['permalinkPrefix'];
    if (elementPrefix && elementPrefix !== matrixtoBaseUrl) {
        return new ElementPermalinkConstructor(elementPrefix);
    }

    return new SpecPermalinkConstructor();
}

export function parsePermalink(fullUrl: string): PermalinkParts {
    const elementPrefix = SdkConfig.get()['permalinkPrefix'];
    if (decodeURIComponent(fullUrl).startsWith(matrixtoBaseUrl)) {
        return new SpecPermalinkConstructor().parsePermalink(decodeURIComponent(fullUrl));
    } else if (elementPrefix && fullUrl.startsWith(elementPrefix)) {
        return new ElementPermalinkConstructor(elementPrefix).parsePermalink(fullUrl);
    }

    return null; // not a permalink we can handle
}

/**
 * Parses an app local link (`#/(user|room|group)/identifer`) to a Matrix entity
 * (room, user, group). Such links are produced by `HtmlUtils` when encountering
 * links, which calls `tryTransformPermalinkToLocalHref` in this module.
 * @param {string} localLink The app local link
 * @returns {PermalinkParts}
 */
export function parseAppLocalLink(localLink: string): PermalinkParts {
    try {
        const segments = localLink.replace("#/", "");
        return ElementPermalinkConstructor.parseAppRoute(segments);
    } catch (e) {
        // Ignore failures
    }
    return null;
}

function getServerName(userId: string): string {
    return userId.split(":").splice(1).join(":");
}

function getHostnameFromMatrixDomain(domain: string): string {
    if (!domain) return null;
    return new URL(`https://${domain}`).hostname;
}

function isHostInRegex(hostname: string, regexps: RegExp[]) {
    hostname = getHostnameFromMatrixDomain(hostname);
    if (!hostname) return true; // assumed
    if (regexps.length > 0 && !regexps[0].test) throw new Error(regexps[0].toString());

    return regexps.filter(h => h.test(hostname)).length > 0;
}

function isHostnameIpAddress(hostname: string): boolean {
    hostname = getHostnameFromMatrixDomain(hostname);
    if (!hostname) return false;

    // is-ip doesn't want IPv6 addresses surrounded by brackets, so
    // take them off.
    if (hostname.startsWith("[") && hostname.endsWith("]")) {
        hostname = hostname.substring(1, hostname.length - 1);
    }

    return isIp(hostname);
}

export const calculateRoomVia = (room: Room) => {
    const permalinkCreator = new RoomPermalinkCreator(room);
    permalinkCreator.load();
    return permalinkCreator.serverCandidates;
};<|MERGE_RESOLUTION|>--- conflicted
+++ resolved
@@ -20,7 +20,6 @@
 import { EventType } from "matrix-js-sdk/src/@types/event";
 import { MatrixEvent } from "matrix-js-sdk/src/models/event";
 import { RoomMember } from "matrix-js-sdk/src/models/room-member";
-import { logger } from "matrix-js-sdk/src/logger";
 
 import { MatrixClientPeg } from "../../MatrixClientPeg";
 import SpecPermalinkConstructor, { baseUrl as matrixtoBaseUrl } from "./SpecPermalinkConstructor";
@@ -28,12 +27,9 @@
 import ElementPermalinkConstructor from "./ElementPermalinkConstructor";
 import SdkConfig from "../../SdkConfig";
 
-<<<<<<< HEAD
-=======
 import { logger } from "matrix-js-sdk/src/logger";
 import { ELEMENT_URL_PATTERN } from "../../linkify-matrix";
 
->>>>>>> 2b52e17a
 // The maximum number of servers to pick when working out which servers
 // to add to permalinks. The servers are appended as ?via=example.org
 const MAX_SERVER_CANDIDATES = 3;
