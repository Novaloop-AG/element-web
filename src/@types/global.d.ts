/*
<<<<<<< HEAD
Copyright 2024 New Vector Ltd.
=======
Copyright 2020-2024 New Vector Ltd.
>>>>>>> eedeb2cd
Copyright 2020, 2021 The Matrix.org Foundation C.I.C.

SPDX-License-Identifier: AGPL-3.0-only OR GPL-3.0-only
Please see LICENSE files in the repository root for full details.
*/

// eslint-disable-next-line no-restricted-imports
import "matrix-js-sdk/src/@types/global"; // load matrix-js-sdk's type extensions first
import "@types/modernizr";

<<<<<<< HEAD
import ContentMessages from "../ContentMessages";
import { IMatrixClientPeg } from "../MatrixClientPeg";
import ToastStore from "../stores/ToastStore";
import DeviceListener from "../DeviceListener";
import { RoomListStore } from "../stores/room-list/Interface";
import { PlatformPeg } from "../PlatformPeg";
import RoomListLayoutStore from "../stores/room-list/RoomListLayoutStore";
import { IntegrationManagers } from "../integrations/IntegrationManagers";
import { ModalManager } from "../Modal";
import SettingsStore from "../settings/SettingsStore";
import { Notifier } from "../Notifier";
import type { Renderer } from "react-dom";
=======
import type { Renderer } from "react-dom";
import type { logger } from "matrix-js-sdk/src/logger";
import ContentMessages from "../ContentMessages";
import { IMatrixClientPeg } from "../MatrixClientPeg";
import ToastStore from "../stores/ToastStore";
import DeviceListener from "../DeviceListener";
import { RoomListStore } from "../stores/room-list/Interface";
import { PlatformPeg } from "../PlatformPeg";
import RoomListLayoutStore from "../stores/room-list/RoomListLayoutStore";
import { IntegrationManagers } from "../integrations/IntegrationManagers";
import { ModalManager } from "../Modal";
import SettingsStore from "../settings/SettingsStore";
import { Notifier } from "../Notifier";
>>>>>>> eedeb2cd
import RightPanelStore from "../stores/right-panel/RightPanelStore";
import WidgetStore from "../stores/WidgetStore";
import LegacyCallHandler from "../LegacyCallHandler";
import UserActivity from "../UserActivity";
import { ModalWidgetStore } from "../stores/ModalWidgetStore";
import { WidgetLayoutStore } from "../stores/widgets/WidgetLayoutStore";
import VoipUserMapper from "../VoipUserMapper";
import { SpaceStoreClass } from "../stores/spaces/SpaceStore";
import TypingStore from "../stores/TypingStore";
import { EventIndexPeg } from "../indexing/EventIndexPeg";
import { VoiceRecordingStore } from "../stores/VoiceRecordingStore";
import PerformanceMonitor from "../performance";
import UIStore from "../stores/UIStore";
import { SetupEncryptionStore } from "../stores/SetupEncryptionStore";
import { RoomScrollStateStore } from "../stores/RoomScrollStateStore";
import { ConsoleLogger, IndexedDBLogStore } from "../rageshake/rageshake";
import ActiveWidgetStore from "../stores/ActiveWidgetStore";
import AutoRageshakeStore from "../stores/AutoRageshakeStore";
import { IConfigOptions } from "../IConfigOptions";
import { MatrixDispatcher } from "../dispatcher/dispatcher";
import { DeepReadonly } from "./common";

/* eslint-disable @typescript-eslint/naming-convention */
<<<<<<< HEAD
=======

type ElectronChannel =
    | "app_onAction"
    | "before-quit"
    | "check_updates"
    | "install_update"
    | "ipcCall"
    | "ipcReply"
    | "loudNotification"
    | "preferences"
    | "seshat"
    | "seshatReply"
    | "setBadgeCount"
    | "update-downloaded"
    | "userDownloadCompleted"
    | "userDownloadAction"
    | "openDesktopCapturerSourcePicker"
    | "userAccessToken"
    | "homeserverUrl"
    | "serverSupportedVersions";
>>>>>>> eedeb2cd

declare global {
    interface Window {
        matrixChat: ReturnType<Renderer>;
<<<<<<< HEAD
        mxMatrixClientPeg: IMatrixClientPeg;
        mxReactSdkConfig: DeepReadonly<IConfigOptions>;

        // Needed for Safari, unknown to TypeScript
        webkitAudioContext: typeof AudioContext;

        // https://docs.microsoft.com/en-us/previous-versions/hh772328(v=vs.85)
        // we only ever check for its existence, so we can ignore its actual type
        MSStream?: unknown;

        // https://github.com/microsoft/TypeScript-DOM-lib-generator/issues/1029#issuecomment-869224737
        // https://developer.mozilla.org/en-US/docs/Web/API/OffscreenCanvas
        OffscreenCanvas?: {
            new (width: number, height: number): OffscreenCanvas;
        };
=======
        mxSendSentryReport: (userText: string, issueUrl: string, error: Error) => Promise<void>;
        mxLoginWithAccessToken: (hsUrl: string, accessToken: string) => Promise<void>;
        mxAutoRageshakeStore?: AutoRageshakeStore;
        mxDispatcher: MatrixDispatcher;
        mxMatrixClientPeg: IMatrixClientPeg;
        mxReactSdkConfig: DeepReadonly<IConfigOptions>;

        // Needed for Safari, unknown to TypeScript
        webkitAudioContext: typeof AudioContext;

        // https://docs.microsoft.com/en-us/previous-versions/hh772328(v=vs.85)
        // we only ever check for its existence, so we can ignore its actual type
        MSStream?: unknown;

        // https://github.com/microsoft/TypeScript-DOM-lib-generator/issues/1029#issuecomment-869224737
        // https://developer.mozilla.org/en-US/docs/Web/API/OffscreenCanvas
        OffscreenCanvas?: {
            new (width: number, height: number): OffscreenCanvas;
        };

        mxContentMessages: ContentMessages;
        mxToastStore: ToastStore;
        mxDeviceListener: DeviceListener;
        mxRoomListStore: RoomListStore;
        mxRoomListLayoutStore: RoomListLayoutStore;
        mxPlatformPeg: PlatformPeg;
        mxIntegrationManagers: typeof IntegrationManagers;
        singletonModalManager: ModalManager;
        mxSettingsStore: SettingsStore;
        mxNotifier: typeof Notifier;
        mxRightPanelStore: RightPanelStore;
        mxWidgetStore: WidgetStore;
        mxWidgetLayoutStore: WidgetLayoutStore;
        mxLegacyCallHandler: LegacyCallHandler;
        mxUserActivity: UserActivity;
        mxModalWidgetStore: ModalWidgetStore;
        mxVoipUserMapper: VoipUserMapper;
        mxSpaceStore: SpaceStoreClass;
        mxVoiceRecordingStore: VoiceRecordingStore;
        mxTypingStore: TypingStore;
        mxEventIndexPeg: EventIndexPeg;
        mxPerformanceMonitor: PerformanceMonitor;
        mxPerformanceEntryNames: any;
        mxUIStore: UIStore;
        mxSetupEncryptionStore?: SetupEncryptionStore;
        mxRoomScrollStateStore?: RoomScrollStateStore;
        mxActiveWidgetStore?: ActiveWidgetStore;
        mxOnRecaptchaLoaded?: () => void;

        // electron-only
        electron?: Electron;
        // opera-only
        opera?: any;
>>>>>>> eedeb2cd

        mxContentMessages: ContentMessages;
        mxToastStore: ToastStore;
        mxDeviceListener: DeviceListener;
        mxRoomListStore: RoomListStore;
        mxRoomListLayoutStore: RoomListLayoutStore;
        mxPlatformPeg: PlatformPeg;
        mxIntegrationManagers: typeof IntegrationManagers;
        singletonModalManager: ModalManager;
        mxSettingsStore: SettingsStore;
        mxNotifier: typeof Notifier;
        mxRightPanelStore: RightPanelStore;
        mxWidgetStore: WidgetStore;
        mxWidgetLayoutStore: WidgetLayoutStore;
        mxLegacyCallHandler: LegacyCallHandler;
        mxUserActivity: UserActivity;
        mxModalWidgetStore: ModalWidgetStore;
        mxVoipUserMapper: VoipUserMapper;
        mxSpaceStore: SpaceStoreClass;
        mxVoiceRecordingStore: VoiceRecordingStore;
        mxTypingStore: TypingStore;
        mxEventIndexPeg: EventIndexPeg;
        mxPerformanceMonitor: PerformanceMonitor;
        mxPerformanceEntryNames: any;
        mxUIStore: UIStore;
        mxSetupEncryptionStore?: SetupEncryptionStore;
        mxRoomScrollStateStore?: RoomScrollStateStore;
        mxActiveWidgetStore?: ActiveWidgetStore;
        mxOnRecaptchaLoaded?: () => void;
        electron?: Electron;
        mxSendSentryReport: (userText: string, issueUrl: string, error: Error) => Promise<void>;
        mxLoginWithAccessToken: (hsUrl: string, accessToken: string) => Promise<void>;
        mxAutoRageshakeStore?: AutoRageshakeStore;
        mxDispatcher: MatrixDispatcher;
    }

    interface Electron {
        // will be extended by element-web downstream
    }

    interface DesktopCapturerSource {
        id: string;
        name: string;
        thumbnailURL: string;
    }

    interface GetSourcesOptions {
        types: Array<string>;
        thumbnailSize?: {
            height: number;
            width: number;
        };
        fetchWindowIcons?: boolean;
    }

    interface Document {
        // Safari & IE11 only have this prefixed: we used prefixed versions
        // previously so let's continue to support them for now
        webkitExitFullscreen(): Promise<void>;
        msExitFullscreen(): Promise<void>;
        readonly webkitFullscreenElement: Element | null;
        readonly msFullscreenElement: Element | null;
    }

    interface Navigator {
        userLanguage?: string;
    }
<<<<<<< HEAD
=======

    interface DesktopCapturerSource {
        id: string;
        name: string;
        thumbnailURL: string;
    }

    interface GetSourcesOptions {
        types: Array<string>;
        thumbnailSize?: {
            height: number;
            width: number;
        };
        fetchWindowIcons?: boolean;
    }

    interface Document {
        // Safari & IE11 only have this prefixed: we used prefixed versions
        // previously so let's continue to support them for now
        webkitExitFullscreen(): Promise<void>;
        msExitFullscreen(): Promise<void>;
        readonly webkitFullscreenElement: Element | null;
        readonly msFullscreenElement: Element | null;
    }

    interface Navigator {
        userLanguage?: string;
    }

    interface StorageEstimate {
        usageDetails?: { [key: string]: number };
    }

    interface Element {
        // Safari & IE11 only have this prefixed: we used prefixed versions
        // previously so let's continue to support them for now
        webkitRequestFullScreen(options?: FullscreenOptions): Promise<void>;
        msRequestFullscreen(options?: FullscreenOptions): Promise<void>;
        // scrollIntoView(arg?: boolean | _ScrollIntoViewOptions): void;
    }

    // https://github.com/microsoft/TypeScript/issues/28308#issuecomment-650802278
    interface AudioWorkletProcessor {
        readonly port: MessagePort;
        process(inputs: Float32Array[][], outputs: Float32Array[][], parameters: Record<string, Float32Array>): boolean;
    }

    // https://github.com/microsoft/TypeScript/issues/28308#issuecomment-650802278
    const AudioWorkletProcessor: {
        prototype: AudioWorkletProcessor;
        new (options?: AudioWorkletNodeOptions): AudioWorkletProcessor;
    };

    // https://github.com/microsoft/TypeScript-DOM-lib-generator/issues/1029#issuecomment-881509595
    interface AudioParamDescriptor {
        readonly port: MessagePort;
    }

    /**
     * In future, browsers will support focusVisible option.
     * See https://developer.mozilla.org/en-US/docs/Web/API/HTMLElement/focus#focusvisible
     */
    interface FocusOptions {
        focusVisible: boolean;
    }

    // https://github.com/microsoft/TypeScript/issues/28308#issuecomment-650802278
    function registerProcessor(
        name: string,
        processorCtor: (new (options?: AudioWorkletNodeOptions) => AudioWorkletProcessor) & {
            parameterDescriptors?: AudioParamDescriptor[];
        },
    ): void;

    // eslint-disable-next-line no-var
    var grecaptcha:
        | undefined
        | {
              reset: (id: string) => void;
              render: (
                  divId: string,
                  options: {
                      sitekey: string;
                      callback: (response: string) => void;
                  },
              ) => string;
              isReady: () => boolean;
          };

    // eslint-disable-next-line no-var, camelcase
    var mx_rage_logger: ConsoleLogger;
    // eslint-disable-next-line no-var, camelcase
    var mx_rage_initPromise: Promise<void>;
    // eslint-disable-next-line no-var, camelcase
    var mx_rage_initStoragePromise: Promise<void>;
    // eslint-disable-next-line no-var, camelcase
    var mx_rage_store: IndexedDBLogStore;
}
>>>>>>> eedeb2cd

    interface StorageEstimate {
        usageDetails?: { [key: string]: number };
    }
<<<<<<< HEAD

    interface Element {
        // Safari & IE11 only have this prefixed: we used prefixed versions
        // previously so let's continue to support them for now
        webkitRequestFullScreen(options?: FullscreenOptions): Promise<void>;
        msRequestFullscreen(options?: FullscreenOptions): Promise<void>;
        // scrollIntoView(arg?: boolean | _ScrollIntoViewOptions): void;
    }

    // https://github.com/microsoft/TypeScript/issues/28308#issuecomment-650802278
    interface AudioWorkletProcessor {
        readonly port: MessagePort;
        process(inputs: Float32Array[][], outputs: Float32Array[][], parameters: Record<string, Float32Array>): boolean;
    }

    // https://github.com/microsoft/TypeScript/issues/28308#issuecomment-650802278
    const AudioWorkletProcessor: {
        prototype: AudioWorkletProcessor;
        new (options?: AudioWorkletNodeOptions): AudioWorkletProcessor;
    };

    // https://github.com/microsoft/TypeScript-DOM-lib-generator/issues/1029#issuecomment-881509595
    interface AudioParamDescriptor {
        readonly port: MessagePort;
    }

    /**
     * In future, browsers will support focusVisible option.
     * See https://developer.mozilla.org/en-US/docs/Web/API/HTMLElement/focus#focusvisible
     */
    interface FocusOptions {
        focusVisible: boolean;
    }

    // https://github.com/microsoft/TypeScript/issues/28308#issuecomment-650802278
    function registerProcessor(
        name: string,
        processorCtor: (new (options?: AudioWorkletNodeOptions) => AudioWorkletProcessor) & {
            parameterDescriptors?: AudioParamDescriptor[];
        },
    ): void;

    // eslint-disable-next-line no-var
    var grecaptcha:
        | undefined
        | {
              reset: (id: string) => void;
              render: (
                  divId: string,
                  options: {
                      sitekey: string;
                      callback: (response: string) => void;
                  },
              ) => string;
              isReady: () => boolean;
          };

    // eslint-disable-next-line no-var, camelcase
    var mx_rage_logger: ConsoleLogger;
    // eslint-disable-next-line no-var, camelcase
    var mx_rage_initPromise: Promise<void>;
    // eslint-disable-next-line no-var, camelcase
    var mx_rage_initStoragePromise: Promise<void>;
    // eslint-disable-next-line no-var, camelcase
    var mx_rage_store: IndexedDBLogStore;
=======
>>>>>>> eedeb2cd
}

/* eslint-enable @typescript-eslint/naming-convention */<|MERGE_RESOLUTION|>--- conflicted
+++ resolved
@@ -1,9 +1,5 @@
 /*
-<<<<<<< HEAD
-Copyright 2024 New Vector Ltd.
-=======
 Copyright 2020-2024 New Vector Ltd.
->>>>>>> eedeb2cd
 Copyright 2020, 2021 The Matrix.org Foundation C.I.C.
 
 SPDX-License-Identifier: AGPL-3.0-only OR GPL-3.0-only
@@ -14,20 +10,6 @@
 import "matrix-js-sdk/src/@types/global"; // load matrix-js-sdk's type extensions first
 import "@types/modernizr";
 
-<<<<<<< HEAD
-import ContentMessages from "../ContentMessages";
-import { IMatrixClientPeg } from "../MatrixClientPeg";
-import ToastStore from "../stores/ToastStore";
-import DeviceListener from "../DeviceListener";
-import { RoomListStore } from "../stores/room-list/Interface";
-import { PlatformPeg } from "../PlatformPeg";
-import RoomListLayoutStore from "../stores/room-list/RoomListLayoutStore";
-import { IntegrationManagers } from "../integrations/IntegrationManagers";
-import { ModalManager } from "../Modal";
-import SettingsStore from "../settings/SettingsStore";
-import { Notifier } from "../Notifier";
-import type { Renderer } from "react-dom";
-=======
 import type { Renderer } from "react-dom";
 import type { logger } from "matrix-js-sdk/src/logger";
 import ContentMessages from "../ContentMessages";
@@ -41,7 +23,6 @@
 import { ModalManager } from "../Modal";
 import SettingsStore from "../settings/SettingsStore";
 import { Notifier } from "../Notifier";
->>>>>>> eedeb2cd
 import RightPanelStore from "../stores/right-panel/RightPanelStore";
 import WidgetStore from "../stores/WidgetStore";
 import LegacyCallHandler from "../LegacyCallHandler";
@@ -65,8 +46,6 @@
 import { DeepReadonly } from "./common";
 
 /* eslint-disable @typescript-eslint/naming-convention */
-<<<<<<< HEAD
-=======
 
 type ElectronChannel =
     | "app_onAction"
@@ -87,28 +66,12 @@
     | "userAccessToken"
     | "homeserverUrl"
     | "serverSupportedVersions";
->>>>>>> eedeb2cd
 
 declare global {
     interface Window {
+        mxSendRageshake: (text: string, withLogs?: boolean) => void;
+        matrixLogger: typeof logger;
         matrixChat: ReturnType<Renderer>;
-<<<<<<< HEAD
-        mxMatrixClientPeg: IMatrixClientPeg;
-        mxReactSdkConfig: DeepReadonly<IConfigOptions>;
-
-        // Needed for Safari, unknown to TypeScript
-        webkitAudioContext: typeof AudioContext;
-
-        // https://docs.microsoft.com/en-us/previous-versions/hh772328(v=vs.85)
-        // we only ever check for its existence, so we can ignore its actual type
-        MSStream?: unknown;
-
-        // https://github.com/microsoft/TypeScript-DOM-lib-generator/issues/1029#issuecomment-869224737
-        // https://developer.mozilla.org/en-US/docs/Web/API/OffscreenCanvas
-        OffscreenCanvas?: {
-            new (width: number, height: number): OffscreenCanvas;
-        };
-=======
         mxSendSentryReport: (userText: string, issueUrl: string, error: Error) => Promise<void>;
         mxLoginWithAccessToken: (hsUrl: string, accessToken: string) => Promise<void>;
         mxAutoRageshakeStore?: AutoRageshakeStore;
@@ -162,76 +125,15 @@
         electron?: Electron;
         // opera-only
         opera?: any;
->>>>>>> eedeb2cd
-
-        mxContentMessages: ContentMessages;
-        mxToastStore: ToastStore;
-        mxDeviceListener: DeviceListener;
-        mxRoomListStore: RoomListStore;
-        mxRoomListLayoutStore: RoomListLayoutStore;
-        mxPlatformPeg: PlatformPeg;
-        mxIntegrationManagers: typeof IntegrationManagers;
-        singletonModalManager: ModalManager;
-        mxSettingsStore: SettingsStore;
-        mxNotifier: typeof Notifier;
-        mxRightPanelStore: RightPanelStore;
-        mxWidgetStore: WidgetStore;
-        mxWidgetLayoutStore: WidgetLayoutStore;
-        mxLegacyCallHandler: LegacyCallHandler;
-        mxUserActivity: UserActivity;
-        mxModalWidgetStore: ModalWidgetStore;
-        mxVoipUserMapper: VoipUserMapper;
-        mxSpaceStore: SpaceStoreClass;
-        mxVoiceRecordingStore: VoiceRecordingStore;
-        mxTypingStore: TypingStore;
-        mxEventIndexPeg: EventIndexPeg;
-        mxPerformanceMonitor: PerformanceMonitor;
-        mxPerformanceEntryNames: any;
-        mxUIStore: UIStore;
-        mxSetupEncryptionStore?: SetupEncryptionStore;
-        mxRoomScrollStateStore?: RoomScrollStateStore;
-        mxActiveWidgetStore?: ActiveWidgetStore;
-        mxOnRecaptchaLoaded?: () => void;
-        electron?: Electron;
-        mxSendSentryReport: (userText: string, issueUrl: string, error: Error) => Promise<void>;
-        mxLoginWithAccessToken: (hsUrl: string, accessToken: string) => Promise<void>;
-        mxAutoRageshakeStore?: AutoRageshakeStore;
-        mxDispatcher: MatrixDispatcher;
+
+        // https://developer.mozilla.org/en-US/docs/Web/API/InstallTrigger
+        InstallTrigger: any;
     }
 
     interface Electron {
-        // will be extended by element-web downstream
-    }
-
-    interface DesktopCapturerSource {
-        id: string;
-        name: string;
-        thumbnailURL: string;
-    }
-
-    interface GetSourcesOptions {
-        types: Array<string>;
-        thumbnailSize?: {
-            height: number;
-            width: number;
-        };
-        fetchWindowIcons?: boolean;
-    }
-
-    interface Document {
-        // Safari & IE11 only have this prefixed: we used prefixed versions
-        // previously so let's continue to support them for now
-        webkitExitFullscreen(): Promise<void>;
-        msExitFullscreen(): Promise<void>;
-        readonly webkitFullscreenElement: Element | null;
-        readonly msFullscreenElement: Element | null;
-    }
-
-    interface Navigator {
-        userLanguage?: string;
-    }
-<<<<<<< HEAD
-=======
+        on(channel: ElectronChannel, listener: (event: Event, ...args: any[]) => void): void;
+        send(channel: ElectronChannel, ...args: any[]): void;
+    }
 
     interface DesktopCapturerSource {
         id: string;
@@ -330,79 +232,12 @@
     // eslint-disable-next-line no-var, camelcase
     var mx_rage_store: IndexedDBLogStore;
 }
->>>>>>> eedeb2cd
-
-    interface StorageEstimate {
-        usageDetails?: { [key: string]: number };
-    }
-<<<<<<< HEAD
-
-    interface Element {
-        // Safari & IE11 only have this prefixed: we used prefixed versions
-        // previously so let's continue to support them for now
-        webkitRequestFullScreen(options?: FullscreenOptions): Promise<void>;
-        msRequestFullscreen(options?: FullscreenOptions): Promise<void>;
-        // scrollIntoView(arg?: boolean | _ScrollIntoViewOptions): void;
-    }
-
-    // https://github.com/microsoft/TypeScript/issues/28308#issuecomment-650802278
-    interface AudioWorkletProcessor {
-        readonly port: MessagePort;
-        process(inputs: Float32Array[][], outputs: Float32Array[][], parameters: Record<string, Float32Array>): boolean;
-    }
-
-    // https://github.com/microsoft/TypeScript/issues/28308#issuecomment-650802278
-    const AudioWorkletProcessor: {
-        prototype: AudioWorkletProcessor;
-        new (options?: AudioWorkletNodeOptions): AudioWorkletProcessor;
-    };
-
-    // https://github.com/microsoft/TypeScript-DOM-lib-generator/issues/1029#issuecomment-881509595
-    interface AudioParamDescriptor {
-        readonly port: MessagePort;
-    }
-
-    /**
-     * In future, browsers will support focusVisible option.
-     * See https://developer.mozilla.org/en-US/docs/Web/API/HTMLElement/focus#focusvisible
-     */
-    interface FocusOptions {
-        focusVisible: boolean;
-    }
-
-    // https://github.com/microsoft/TypeScript/issues/28308#issuecomment-650802278
-    function registerProcessor(
-        name: string,
-        processorCtor: (new (options?: AudioWorkletNodeOptions) => AudioWorkletProcessor) & {
-            parameterDescriptors?: AudioParamDescriptor[];
-        },
-    ): void;
-
-    // eslint-disable-next-line no-var
-    var grecaptcha:
-        | undefined
-        | {
-              reset: (id: string) => void;
-              render: (
-                  divId: string,
-                  options: {
-                      sitekey: string;
-                      callback: (response: string) => void;
-                  },
-              ) => string;
-              isReady: () => boolean;
-          };
-
-    // eslint-disable-next-line no-var, camelcase
-    var mx_rage_logger: ConsoleLogger;
-    // eslint-disable-next-line no-var, camelcase
-    var mx_rage_initPromise: Promise<void>;
-    // eslint-disable-next-line no-var, camelcase
-    var mx_rage_initStoragePromise: Promise<void>;
-    // eslint-disable-next-line no-var, camelcase
-    var mx_rage_store: IndexedDBLogStore;
-=======
->>>>>>> eedeb2cd
+
+// add method which is missing from the node typing
+declare module "url" {
+    interface Url {
+        format(): string;
+    }
 }
 
 /* eslint-enable @typescript-eslint/naming-convention */