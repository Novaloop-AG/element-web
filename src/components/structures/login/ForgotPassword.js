--- conflicted
+++ resolved
@@ -167,13 +167,8 @@
             resetPasswordJsx = <Spinner />;
         } else if (this.state.progress === "sent_email") {
             resetPasswordJsx = (
-<<<<<<< HEAD
                 <div className="mx_Login_prompt">
-                    { _t('An email has been sent to') } { this.state.email }. { _t("Once you've followed the link it contains, click below") }.
-=======
-                <div>
                     { _t("An email has been sent to %(emailAddress)s. Once you've followed the link it contains, click below.", { emailAddress: this.state.email }) }
->>>>>>> 43a23d7e
                     <br />
                     <input className="mx_Login_submit" type="button" onClick={this.onVerify}
                         value={_t('I have verified my email address')} />
