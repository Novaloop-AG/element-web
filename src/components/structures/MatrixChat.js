/*
Copyright 2015, 2016 OpenMarket Ltd
Copyright 2017 Vector Creations Ltd

Licensed under the Apache License, Version 2.0 (the "License");
you may not use this file except in compliance with the License.
You may obtain a copy of the License at

    http://www.apache.org/licenses/LICENSE-2.0

Unless required by applicable law or agreed to in writing, software
distributed under the License is distributed on an "AS IS" BASIS,
WITHOUT WARRANTIES OR CONDITIONS OF ANY KIND, either express or implied.
See the License for the specific language governing permissions and
limitations under the License.
*/

import q from 'q';

import React from 'react';
import Matrix from "matrix-js-sdk";

import Analytics from "../../Analytics";
import UserSettingsStore from '../../UserSettingsStore';
import MatrixClientPeg from "../../MatrixClientPeg";
import PlatformPeg from "../../PlatformPeg";
import SdkConfig from "../../SdkConfig";
import * as RoomListSorter from "../../RoomListSorter";
import dis from "../../dispatcher";

import Modal from "../../Modal";
import Tinter from "../../Tinter";
import sdk from '../../index';
import * as Rooms from '../../Rooms';
import linkifyMatrix from "../../linkify-matrix";
import * as Lifecycle from '../../Lifecycle';
// LifecycleStore is not used but does listen to and dispatch actions
require('../../stores/LifecycleStore');
import RoomViewStore from '../../stores/RoomViewStore';
import PageTypes from '../../PageTypes';

import createRoom from "../../createRoom";
import * as UDEHandler from '../../UnknownDeviceErrorHandler';
import KeyRequestHandler from '../../KeyRequestHandler';
import { _t, getCurrentLanguage } from '../../languageHandler';

/** constants for MatrixChat.state.view */
const VIEWS = {
    // a special initial state which is only used at startup, while we are
    // trying to re-animate a matrix client or register as a guest.
    LOADING: 0,

    // we are showing the login view
    LOGIN: 1,

    // we are showing the registration view
    REGISTER: 2,

    // completeing the registration flow
    POST_REGISTRATION: 3,

    // showing the 'forgot password' view
    FORGOT_PASSWORD: 4,

    // we have valid matrix credentials (either via an explicit login, via the
    // initial re-animation/guest registration, or via a registration), and are
    // now setting up a matrixclient to talk to it. This isn't an instant
    // process because (a) we need to clear out indexeddb, and (b) we need to
    // talk to the team server; while it is going on we show a big spinner.
    LOGGING_IN: 5,

    // we are logged in with an active matrix client.
    LOGGED_IN: 6,
};

module.exports = React.createClass({
    // we export this so that the integration tests can use it :-S
    statics: {
        VIEWS: VIEWS,
    },

    displayName: 'MatrixChat',

    propTypes: {
        config: React.PropTypes.object,
        ConferenceHandler: React.PropTypes.any,
        onNewScreen: React.PropTypes.func,
        registrationUrl: React.PropTypes.string,
        enableGuest: React.PropTypes.bool,

        // the queryParams extracted from the [real] query-string of the URI
        realQueryParams: React.PropTypes.object,

        // the initial queryParams extracted from the hash-fragment of the URI
        startingFragmentQueryParams: React.PropTypes.object,

        // called when we have completed a token login
        onTokenLoginCompleted: React.PropTypes.func,

        // Represents the screen to display as a result of parsing the initial
        // window.location
        initialScreenAfterLogin: React.PropTypes.shape({
            screen: React.PropTypes.string.isRequired,
            params: React.PropTypes.object,
        }),

        // displayname, if any, to set on the device when logging
        // in/registering.
        defaultDeviceDisplayName: React.PropTypes.string,

        // A function that makes a registration URL
        makeRegistrationUrl: React.PropTypes.func.isRequired,
    },

    childContextTypes: {
        appConfig: React.PropTypes.object,
    },

    AuxPanel: {
        RoomSettings: "room_settings",
    },

    getChildContext: function() {
        return {
            appConfig: this.props.config,
        };
    },

    getInitialState: function() {
        const s = {
            // the master view we are showing.
            view: VIEWS.LOADING,

            // a thing to call showScreen with once login completes.
            screenAfterLogin: this.props.initialScreenAfterLogin,

            // What the LoggedInView would be showing if visible
            page_type: null,

            // The ID of the room we're viewing. This is either populated directly
            // in the case where we view a room by ID or by RoomView when it resolves
            // what ID an alias points at.
            currentRoomId: null,

            // If we're trying to just view a user ID (i.e. /user URL), this is it
            viewUserId: null,

            collapse_lhs: false,
            collapse_rhs: false,
            ready: false,
            width: 10000,
            leftOpacity: 1.0,
            middleOpacity: 1.0,
            rightOpacity: 1.0,

            version: null,
            newVersion: null,
            hasNewVersion: false,
            newVersionReleaseNotes: null,
            checkingForUpdate: null,

            // Parameters used in the registration dance with the IS
            register_client_secret: null,
            register_session_id: null,
            register_hs_url: null,
            register_is_url: null,
            register_id_sid: null,
        };
        return s;
    },

    getDefaultProps: function() {
        return {
            realQueryParams: {},
            startingFragmentQueryParams: {},
            config: {},
            onTokenLoginCompleted: () => {},
        };
    },

    getCurrentHsUrl: function() {
        if (this.state.register_hs_url) {
            return this.state.register_hs_url;
        } else if (MatrixClientPeg.get()) {
            return MatrixClientPeg.get().getHomeserverUrl();
        } else if (window.localStorage && window.localStorage.getItem("mx_hs_url")) {
            return window.localStorage.getItem("mx_hs_url");
        } else {
            return this.getDefaultHsUrl();
        }
    },

    getDefaultHsUrl() {
        return this.props.config.default_hs_url || "https://matrix.org";
    },

    getFallbackHsUrl: function() {
        return this.props.config.fallback_hs_url;
    },

    getCurrentIsUrl: function() {
        if (this.state.register_is_url) {
            return this.state.register_is_url;
        } else if (MatrixClientPeg.get()) {
            return MatrixClientPeg.get().getIdentityServerUrl();
        } else if (window.localStorage && window.localStorage.getItem("mx_is_url")) {
            return window.localStorage.getItem("mx_is_url");
        } else {
            return this.getDefaultIsUrl();
        }
    },

    getDefaultIsUrl() {
        return this.props.config.default_is_url || "https://vector.im";
    },

    componentWillMount: function() {
        SdkConfig.put(this.props.config);

        this._roomViewStoreToken = RoomViewStore.addListener(this._onRoomViewStoreUpdated);
        this._onRoomViewStoreUpdated();

        if (!UserSettingsStore.getLocalSetting('analyticsOptOut', false)) Analytics.enable();

        // Used by _viewRoom before getting state from sync
        this.firstSyncComplete = false;
        this.firstSyncPromise = q.defer();

        if (this.props.config.sync_timeline_limit) {
            MatrixClientPeg.opts.initialSyncLimit = this.props.config.sync_timeline_limit;
        }

        // To enable things like riot.im/geektime in a nicer way than rewriting the URL
        // and appending a team token query parameter, use the first path segment to
        // indicate a team, with "public" team tokens stored in the config teamTokenMap.
        let routedTeamToken = null;
        if (this.props.config.teamTokenMap) {
            const teamName = window.location.pathname.split('/')[1];
            if (teamName && this.props.config.teamTokenMap.hasOwnProperty(teamName)) {
                routedTeamToken = this.props.config.teamTokenMap[teamName];
            }
        }

        // Persist the team token across refreshes using sessionStorage. A new window or
        // tab will not persist sessionStorage, but refreshes will.
        if (this.props.startingFragmentQueryParams.team_token) {
            window.sessionStorage.setItem(
                'mx_team_token',
                this.props.startingFragmentQueryParams.team_token,
            );
        }

        // Use the locally-stored team token first, then as a fall-back, check to see if
        // a referral link was used, which will contain a query parameter `team_token`.
        this._teamToken = routedTeamToken ||
            window.localStorage.getItem('mx_team_token') ||
            window.sessionStorage.getItem('mx_team_token');

        // Some users have ended up with "undefined" as their local storage team token,
        // treat that as undefined.
        if (this._teamToken === "undefined") {
            this._teamToken = undefined;
        }

        if (this._teamToken) {
            console.info(`Team token set to ${this._teamToken}`);
        }

        // Set a default HS with query param `hs_url`
        const paramHs = this.props.startingFragmentQueryParams.hs_url;
        if (paramHs) {
            console.log('Setting register_hs_url ', paramHs);
            this.setState({
                register_hs_url: paramHs,
            });
        }
    },

    componentDidMount: function() {
        this.dispatcherRef = dis.register(this.onAction);
        UDEHandler.startListening();

        this.focusComposer = false;

        // this can technically be done anywhere but doing this here keeps all
        // the routing url path logic together.
        if (this.onAliasClick) {
            linkifyMatrix.onAliasClick = this.onAliasClick;
        }
        if (this.onUserClick) {
            linkifyMatrix.onUserClick = this.onUserClick;
        }

        window.addEventListener('resize', this.handleResize);
        this.handleResize();

        const teamServerConfig = this.props.config.teamServerConfig || {};
        Lifecycle.initRtsClient(teamServerConfig.teamServerURL);

        // the first thing to do is to try the token params in the query-string
        Lifecycle.attemptTokenLogin(this.props.realQueryParams).then((loggedIn) => {
            if(loggedIn) {
                this.props.onTokenLoginCompleted();

                // don't do anything else until the page reloads - just stay in
                // the 'loading' state.
                return;
            }

            // if the user has followed a login or register link, don't reanimate
            // the old creds, but rather go straight to the relevant page
            const firstScreen = this.state.screenAfterLogin ?
                this.state.screenAfterLogin.screen : null;

            if (firstScreen === 'login' ||
                    firstScreen === 'register' ||
                    firstScreen === 'forgot_password') {
                this.setState({loading: false});
                this._showScreenAfterLogin();
                return;
            }

            // the extra q() ensures that synchronous exceptions hit the same codepath as
            // asynchronous ones.
            return q().then(() => {
                return Lifecycle.loadSession({
                    fragmentQueryParams: this.props.startingFragmentQueryParams,
                    enableGuest: this.props.enableGuest,
                    guestHsUrl: this.getCurrentHsUrl(),
                    guestIsUrl: this.getCurrentIsUrl(),
                    defaultDeviceDisplayName: this.props.defaultDeviceDisplayName,
                });
            }).catch((e) => {
                console.error("Unable to load session", e);
                return false;
            }).then((loadedSession) => {
                if (!loadedSession) {
                    // fall back to showing the login screen
                    dis.dispatch({action: "start_login"});
                }
            });
        }).done();
    },

    componentWillUnmount: function() {
        Lifecycle.stopMatrixClient();
        dis.unregister(this.dispatcherRef);
        UDEHandler.stopListening();
        window.removeEventListener("focus", this.onFocus);
        window.removeEventListener('resize', this.handleResize);
        this._roomViewStoreToken.remove();
    },

    componentDidUpdate: function() {
        if (this.focusComposer) {
            dis.dispatch({action: 'focus_composer'});
            this.focusComposer = false;
        }
    },

    setStateForNewView: function(state) {
        if (state.view === undefined) {
            throw new Error("setStateForNewView with no view!");
        }
        const newState = {
            viewUserId: null,
       };
       Object.assign(newState, state);
       this.setState(newState);
    },

    onAction: function(payload) {
        // console.log(`MatrixClientPeg.onAction: ${payload.action}`);
        const ErrorDialog = sdk.getComponent("dialogs.ErrorDialog");
        const QuestionDialog = sdk.getComponent("dialogs.QuestionDialog");

        switch (payload.action) {
            case 'logout':
                Lifecycle.logout();
                break;
            case 'start_registration':
                this._startRegistration(payload.params || {});
                break;
            case 'start_login':
                this.setStateForNewView({
                    view: VIEWS.LOGIN,
                });
                this.notifyNewScreen('login');
                break;
            case 'start_post_registration':
                this.setState({
                    view: VIEWS.POST_REGISTRATION,
                });
                break;
            case 'start_password_recovery':
                this.setStateForNewView({
                    view: VIEWS.FORGOT_PASSWORD,
                });
                this.notifyNewScreen('forgot_password');
                break;
            case 'start_chat':
                createRoom({
                    dmUserId: payload.user_id,
                });
                break;
            case 'leave_room':
                this._leaveRoom(payload.room_id);
                break;
            case 'reject_invite':
                Modal.createDialog(QuestionDialog, {
                    title: _t('Reject invitation'),
                    description: _t('Are you sure you want to reject the invitation?'),
                    onFinished: (confirm) => {
                        if (confirm) {
                            // FIXME: controller shouldn't be loading a view :(
                            const Loader = sdk.getComponent("elements.Spinner");
                            const modal = Modal.createDialog(Loader, null, 'mx_Dialog_spinner');

                            MatrixClientPeg.get().leave(payload.room_id).done(() => {
                                modal.close();
                                if (this.state.currentRoomId === payload.room_id) {
                                    dis.dispatch({action: 'view_next_room'});
                                }
                            }, (err) => {
                                modal.close();
                                Modal.createDialog(ErrorDialog, {
                                    title: _t('Failed to reject invitation'),
                                    description: err.toString(),
                                });
                            });
                        }
                    },
                });
                break;
            case 'view_user':
                // FIXME: ugly hack to expand the RightPanel and then re-dispatch.
                if (this.state.collapse_rhs) {
                    setTimeout(()=>{
                        dis.dispatch({
                            action: 'show_right_panel',
                        });
                        dis.dispatch({
                            action: 'view_user',
                            member: payload.member,
                        });
                    }, 0);
                }
                break;
            case 'view_room':
                // Takes either a room ID or room alias: if switching to a room the client is already
                // known to be in (eg. user clicks on a room in the recents panel), supply the ID
                // If the user is clicking on a room in the context of the alias being presented
                // to them, supply the room alias. If both are supplied, the room ID will be ignored.
                this._viewRoom(payload);
                break;
            case 'view_prev_room':
                this._viewNextRoom(-1);
                break;
            case 'view_next_room':
                this._viewNextRoom(1);
                break;
            case 'view_indexed_room':
                this._viewIndexedRoom(payload.roomIndex);
                break;
            case 'view_user_settings':
                if (MatrixClientPeg.get().isGuest()) {
                    dis.dispatch({
                        action: 'do_after_sync_prepared',
                        deferred_action: {
                            action: 'view_user_settings',
                        },
                    });
                    dis.dispatch({action: 'view_set_mxid'});
                    break;
                }
                this._setPage(PageTypes.UserSettings);
                this.notifyNewScreen('settings');
                break;
            case 'view_create_room':
                this._createRoom();
                break;
            case 'view_room_directory':
                this._setPage(PageTypes.RoomDirectory);
                this.notifyNewScreen('directory');
                break;
            case 'view_home_page':
                this._setPage(PageTypes.HomePage);
                this.notifyNewScreen('home');
                break;
            case 'view_set_mxid':
                this._setMxId(payload);
                break;
            case 'view_start_chat_or_reuse':
                this._chatCreateOrReuse(payload.user_id);
                break;
            case 'view_create_chat':
                this._createChat();
                break;
            case 'view_invite':
                this._invite(payload.roomId);
                break;
            case 'notifier_enabled':
                this.forceUpdate();
                break;
            case 'hide_left_panel':
                this.setState({
                    collapse_lhs: true,
                });
                break;
            case 'show_left_panel':
                this.setState({
                    collapse_lhs: false,
                });
                break;
            case 'hide_right_panel':
                this.setState({
                    collapse_rhs: true,
                });
                break;
            case 'show_right_panel':
                this.setState({
                    collapse_rhs: false,
                });
                break;
            case 'ui_opacity': {
                const sideDefault = payload.sideOpacity >= 0.0 ? payload.sideOpacity : 1.0;
                this.setState({
                    leftOpacity: payload.leftOpacity >= 0.0 ? payload.leftOpacity : sideDefault,
                    middleOpacity: payload.middleOpacity || 1.0,
                    rightOpacity: payload.rightOpacity >= 0.0 ? payload.rightOpacity : sideDefault,
                });
                break; }
            case 'set_theme':
                this._onSetTheme(payload.value);
                break;
            case 'on_logging_in':
                // We are now logging in, so set the state to reflect that
                // NB. This does not touch 'ready' since if our dispatches
                // are delayed, the sync could already have completed
                this.setStateForNewView({
                    view: VIEWS.LOGGING_IN,
                });
                break;
            case 'on_logged_in':
                this._onLoggedIn(payload.teamToken);
                break;
            case 'on_logged_out':
                this._onLoggedOut();
                break;
            case 'will_start_client':
                this._onWillStartClient();
                break;
            case 'new_version':
                this.onVersion(
                    payload.currentVersion, payload.newVersion,
                    payload.releaseNotes,
                );
                break;
<<<<<<< HEAD
            case 'check_updates':
                this.setState({ checkingForUpdate: payload.value });
=======
            case 'send_event':
                this.onSendEvent(payload.room_id, payload.event);
>>>>>>> c0e12798
                break;
        }
    },

    _onRoomViewStoreUpdated: function() {
        this.setState({ currentRoomId: RoomViewStore.getRoomId() });
    },

    _setPage: function(pageType) {
        this.setState({
            page_type: pageType,
        });
    },

    _startRegistration: function(params) {
        this.setStateForNewView({
            view: VIEWS.REGISTER,
            // these params may be undefined, but if they are,
            // unset them from our state: we don't want to
            // resume a previous registration session if the
            // user just clicked 'register'
            register_client_secret: params.client_secret,
            register_session_id: params.session_id,
            register_hs_url: params.hs_url,
            register_is_url: params.is_url,
            register_id_sid: params.sid,
        });
        this.notifyNewScreen('register');
    },

    // TODO: Move to RoomViewStore
    _viewNextRoom: function(roomIndexDelta) {
        const allRooms = RoomListSorter.mostRecentActivityFirst(
            MatrixClientPeg.get().getRooms(),
        );
        // If there are 0 rooms or 1 room, view the home page because otherwise
        // if there are 0, we end up trying to index into an empty array, and
        // if there is 1, we end up viewing the same room.
        if (allRooms.length < 2) {
            dis.dispatch({
                action: 'view_home_page',
            });
            return;
        }
        let roomIndex = -1;
        for (let i = 0; i < allRooms.length; ++i) {
            if (allRooms[i].roomId == this.state.currentRoomId) {
                roomIndex = i;
                break;
            }
        }
        roomIndex = (roomIndex + roomIndexDelta) % allRooms.length;
        if (roomIndex < 0) roomIndex = allRooms.length - 1;
        dis.dispatch({
            action: 'view_room',
            room_id: allRooms[roomIndex].roomId,
        });
    },

    // TODO: Move to RoomViewStore
    _viewIndexedRoom: function(roomIndex) {
        const allRooms = RoomListSorter.mostRecentActivityFirst(
            MatrixClientPeg.get().getRooms(),
        );
        if (allRooms[roomIndex]) {
            dis.dispatch({
                action: 'view_room',
                room_id: allRooms[roomIndex].roomId,
            });
        }
    },

    // switch view to the given room
    //
    // @param {Object} roomInfo Object containing data about the room to be joined
    // @param {string=} roomInfo.room_id ID of the room to join. One of room_id or room_alias must be given.
    // @param {string=} roomInfo.room_alias Alias of the room to join. One of room_id or room_alias must be given.
    // @param {boolean=} roomInfo.auto_join If true, automatically attempt to join the room if not already a member.
    // @param {boolean=} roomInfo.show_settings Makes RoomView show the room settings dialog.
    // @param {string=} roomInfo.event_id ID of the event in this room to show: this will cause a switch to the
    //                                    context of that particular event.
    // @param {boolean=} roomInfo.highlighted If true, add event_id to the hash of the URL
    //                                        and alter the EventTile to appear highlighted.
    // @param {Object=} roomInfo.third_party_invite Object containing data about the third party
    //                                    we received to join the room, if any.
    // @param {string=} roomInfo.third_party_invite.inviteSignUrl 3pid invite sign URL
    // @param {string=} roomInfo.third_party_invite.invitedEmail The email address the invite was sent to
    // @param {Object=} roomInfo.oob_data Object of additional data about the room
    //                               that has been passed out-of-band (eg.
    //                               room name and avatar from an invite email)
    _viewRoom: function(roomInfo) {
        this.focusComposer = true;

        const newState = {
            page_type: PageTypes.RoomView,
            thirdPartyInvite: roomInfo.third_party_invite,
            roomOobData: roomInfo.oob_data,
            autoJoin: roomInfo.auto_join,
        };

        if (roomInfo.room_alias) {
            console.log(
                `Switching to room alias ${roomInfo.room_alias} at event ` +
                roomInfo.event_id,
            );
        } else {
            console.log(`Switching to room id ${roomInfo.room_id} at event ` +
                roomInfo.event_id,
            );
        }

        // Wait for the first sync to complete so that if a room does have an alias,
        // it would have been retrieved.
        let waitFor = q(null);
        if (!this.firstSyncComplete) {
            if (!this.firstSyncPromise) {
                console.warn('Cannot view a room before first sync. room_id:', roomInfo.room_id);
                return;
            }
            waitFor = this.firstSyncPromise.promise;
        }

        waitFor.done(() => {
            let presentedId = roomInfo.room_alias || roomInfo.room_id;
            const room = MatrixClientPeg.get().getRoom(roomInfo.room_id);
            if (room) {
                const theAlias = Rooms.getDisplayAliasForRoom(room);
                if (theAlias) presentedId = theAlias;

                // Store this as the ID of the last room accessed. This is so that we can
                // persist which room is being stored across refreshes and browser quits.
                if (localStorage) {
                    localStorage.setItem('mx_last_room_id', room.roomId);
                }
            }

            if (roomInfo.event_id && roomInfo.highlighted) {
                presentedId += "/" + roomInfo.event_id;
            }
            this.notifyNewScreen('room/' + presentedId);
            newState.ready = true;
            this.setState(newState);
        });
    },

    _setMxId: function(payload) {
        const SetMxIdDialog = sdk.getComponent('views.dialogs.SetMxIdDialog');
        const close = Modal.createDialog(SetMxIdDialog, {
            homeserverUrl: MatrixClientPeg.get().getHomeserverUrl(),
            onFinished: (submitted, credentials) => {
                if (!submitted) {
                    dis.dispatch({
                        action: 'cancel_after_sync_prepared',
                    });
                    if (payload.go_home_on_cancel) {
                        dis.dispatch({
                            action: 'view_home_page',
                        });
                    }
                    return;
                }
                this.onRegistered(credentials);
            },
            onDifferentServerClicked: (ev) => {
                dis.dispatch({action: 'start_registration'});
                close();
            },
            onLoginClick: (ev) => {
                dis.dispatch({action: 'start_login'});
                close();
            },
        }).close;
    },

    _createChat: function() {
        if (MatrixClientPeg.get().isGuest()) {
            dis.dispatch({
                action: 'do_after_sync_prepared',
                deferred_action: {
                    action: 'view_create_chat',
                },
            });
            dis.dispatch({action: 'view_set_mxid'});
            return;
        }
        const ChatInviteDialog = sdk.getComponent("dialogs.ChatInviteDialog");
        Modal.createDialog(ChatInviteDialog, {
            title: _t('Start a chat'),
            description: _t("Who would you like to communicate with?"),
            placeholder: _t("Email, name or matrix ID"),
            button: _t("Start Chat"),
        });
    },

    _createRoom: function() {
        if (MatrixClientPeg.get().isGuest()) {
            dis.dispatch({
                action: 'do_after_sync_prepared',
                deferred_action: {
                    action: 'view_create_room',
                },
            });
            dis.dispatch({action: 'view_set_mxid'});
            return;
        }
        const TextInputDialog = sdk.getComponent("dialogs.TextInputDialog");
        Modal.createDialog(TextInputDialog, {
            title: _t('Create Room'),
            description: _t('Room name (optional)'),
            button: _t('Create Room'),
            onFinished: (shouldCreate, name) => {
                if (shouldCreate) {
                    const createOpts = {};
                    if (name) createOpts.name = name;
                    createRoom({createOpts}).done();
                }
            },
        });
    },

    _chatCreateOrReuse: function(userId) {
        const ChatCreateOrReuseDialog = sdk.getComponent(
            'views.dialogs.ChatCreateOrReuseDialog',
        );
        // Use a deferred action to reshow the dialog once the user has registered
        if (MatrixClientPeg.get().isGuest()) {
            // No point in making 2 DMs with welcome bot. This assumes view_set_mxid will
            // result in a new DM with the welcome user.
            if (userId !== this.props.config.welcomeUserId) {
                dis.dispatch({
                    action: 'do_after_sync_prepared',
                    deferred_action: {
                        action: 'view_start_chat_or_reuse',
                        user_id: userId,
                    },
                });
            }
            dis.dispatch({
                action: 'view_set_mxid',
                // If the set_mxid dialog is cancelled, view /home because if the browser
                // was pointing at /user/@someone:domain?action=chat, the URL needs to be
                // reset so that they can revisit /user/.. // (and trigger
                // `_chatCreateOrReuse` again)
                go_home_on_cancel: true,
            });
            return;
        }

        const close = Modal.createDialog(ChatCreateOrReuseDialog, {
            userId: userId,
            onFinished: (success) => {
                if (!success) {
                    // Dialog cancelled, default to home
                    dis.dispatch({ action: 'view_home_page' });
                }
            },
            onNewDMClick: () => {
                dis.dispatch({
                    action: 'start_chat',
                    user_id: userId,
                });
                // Close the dialog, indicate success (calls onFinished(true))
                close(true);
            },
            onExistingRoomSelected: (roomId) => {
                dis.dispatch({
                    action: 'view_room',
                    room_id: roomId,
                });
                close(true);
            },
        }).close;
    },

    _invite: function(roomId) {
        const ChatInviteDialog = sdk.getComponent("dialogs.ChatInviteDialog");
        Modal.createDialog(ChatInviteDialog, {
            title: _t('Invite new room members'),
            description: _t('Who would you like to add to this room?'),
            button: _t('Send Invites'),
            placeholder: _t("Email, name or matrix ID"),
            roomId: roomId,
        });
    },

    _leaveRoom: function(roomId) {
        const QuestionDialog = sdk.getComponent("dialogs.QuestionDialog");
        const ErrorDialog = sdk.getComponent("dialogs.ErrorDialog");

        const roomToLeave = MatrixClientPeg.get().getRoom(roomId);
        Modal.createDialog(QuestionDialog, {
            title: _t("Leave room"),
            description: (
                <span>
                {_t("Are you sure you want to leave the room '%(roomName)s'?", {roomName: roomToLeave.name})}
                </span>
            ),
            onFinished: (shouldLeave) => {
                if (shouldLeave) {
                    const d = MatrixClientPeg.get().leave(roomId);

                    // FIXME: controller shouldn't be loading a view :(
                    const Loader = sdk.getComponent("elements.Spinner");
                    const modal = Modal.createDialog(Loader, null, 'mx_Dialog_spinner');

                    d.then(() => {
                        modal.close();
                        if (this.state.currentRoomId === roomId) {
                            dis.dispatch({action: 'view_next_room'});
                        }
                    }, (err) => {
                        modal.close();
                        console.error("Failed to leave room " + roomId + " " + err);
                        Modal.createDialog(ErrorDialog, {
                            title: _t("Failed to leave room"),
                            description: (err && err.message ? err.message :
                                _t("Server may be unavailable, overloaded, or you hit a bug.")),
                        });
                    });
                }
            },
        });
    },

    /**
     * Called whenever someone changes the theme
     *
     * @param {string} theme new theme
     */
    _onSetTheme: function(theme) {
        if (!theme) {
            theme = 'light';
        }

        // look for the stylesheet elements.
        // styleElements is a map from style name to HTMLLinkElement.
        const styleElements = Object.create(null);
        let a;
        for (let i = 0; (a = document.getElementsByTagName("link")[i]); i++) {
            const href = a.getAttribute("href");
            // shouldn't we be using the 'title' tag rather than the href?
            const match = href.match(/^bundles\/.*\/theme-(.*)\.css$/);
            if (match) {
                styleElements[match[1]] = a;
            }
        }

        if (!(theme in styleElements)) {
            throw new Error("Unknown theme " + theme);
        }

        // disable all of them first, then enable the one we want. Chrome only
        // bothers to do an update on a true->false transition, so this ensures
        // that we get exactly one update, at the right time.

        Object.values(styleElements).forEach((a) => {
            a.disabled = true;
        });
        styleElements[theme].disabled = false;

        if (theme === 'dark') {
            // abuse the tinter to change all the SVG's #fff to #2d2d2d
            // XXX: obviously this shouldn't be hardcoded here.
            Tinter.tintSvgWhite('#2d2d2d');
        } else {
            Tinter.tintSvgWhite('#ffffff');
        }
    },

    /**
     * Called when a new logged in session has started
     *
     * @param {string} teamToken
     */
    _onLoggedIn: function(teamToken) {
        this.setState({
            view: VIEWS.LOGGED_IN,
        });

        if (teamToken) {
            // A team member has logged in, not a guest
            this._teamToken = teamToken;
            dis.dispatch({action: 'view_home_page'});
        } else if (this._is_registered) {
            this._is_registered = false;
            // reset the 'have completed first sync' flag,
            // since we've just logged in and will be about to sync
            this.firstSyncComplete = false;
            this.firstSyncPromise = q.defer();

            // Set the display name = user ID localpart
            MatrixClientPeg.get().setDisplayName(
                MatrixClientPeg.get().getUserIdLocalpart(),
            );

            if (this.props.config.welcomeUserId && getCurrentLanguage().startsWith("en")) {
                createRoom({
                    dmUserId: this.props.config.welcomeUserId,
                    // Only view the welcome user if we're NOT looking at a room
                    andView: !this.state.currentRoomId,
                });
                return;
            }
            // The user has just logged in after registering
            dis.dispatch({action: 'view_home_page'});
        } else {
            this._showScreenAfterLogin();
        }
    },

    _showScreenAfterLogin: function() {
        // If screenAfterLogin is set, use that, then null it so that a second login will
        // result in view_home_page, _user_settings or _room_directory
        if (this.state.screenAfterLogin && this.state.screenAfterLogin.screen) {
            this.showScreen(
                this.state.screenAfterLogin.screen,
                this.state.screenAfterLogin.params,
            );
            // XXX: is this necessary? `showScreen` should do it for us.
            this.notifyNewScreen(this.state.screenAfterLogin.screen);
            this.setState({screenAfterLogin: null});
        } else if (localStorage && localStorage.getItem('mx_last_room_id')) {
            // Before defaulting to directory, show the last viewed room
            dis.dispatch({
                action: 'view_room',
                room_id: localStorage.getItem('mx_last_room_id'),
            });
        } else {
            dis.dispatch({action: 'view_home_page'});
        }
    },

    /**
     * Called when the session is logged out
     */
    _onLoggedOut: function() {
        this.notifyNewScreen('login');
        this.setStateForNewView({
            view: VIEWS.LOGIN,
            ready: false,
            collapse_lhs: false,
            collapse_rhs: false,
            currentRoomId: null,
            page_type: PageTypes.RoomDirectory,
        });
        this._teamToken = null;
    },

    /**
     * Called just before the matrix client is started
     * (useful for setting listeners)
     */
    _onWillStartClient() {
        const self = this;
        // if the client is about to start, we are, by definition, not ready.
        // Set ready to false now, then it'll be set to true when the sync
        // listener we set below fires.
        this.setState({ready: false});
        const cli = MatrixClientPeg.get();

        // Allow the JS SDK to reap timeline events. This reduces the amount of
        // memory consumed as the JS SDK stores multiple distinct copies of room
        // state (each of which can be 10s of MBs) for each DISJOINT timeline. This is
        // particularly noticeable when there are lots of 'limited' /sync responses
        // such as when laptops unsleep.
        // https://github.com/vector-im/riot-web/issues/3307#issuecomment-282895568
        cli.setCanResetTimelineCallback(function(roomId) {
            console.log("Request to reset timeline in room ", roomId, " viewing:", self.state.currentRoomId);
            if (roomId !== self.state.currentRoomId) {
                // It is safe to remove events from rooms we are not viewing.
                return true;
            }
            // We are viewing the room which we want to reset. It is only safe to do
            // this if we are not scrolled up in the view. To find out, delegate to
            // the timeline panel. If the timeline panel doesn't exist, then we assume
            // it is safe to reset the timeline.
            if (!self.refs.loggedInView) {
                return true;
            }
            return self.refs.loggedInView.canResetTimelineInRoom(roomId);
        });

        cli.on('sync', function(state, prevState) {
            // LifecycleStore and others cannot directly subscribe to matrix client for
            // events because flux only allows store state changes during flux dispatches.
            // So dispatch directly from here. Ideally we'd use a SyncStateStore that
            // would do this dispatch and expose the sync state itself (by listening to
            // its own dispatch).
            dis.dispatch({action: 'sync_state', prevState, state});
            self.updateStatusIndicator(state, prevState);
            if (state === "SYNCING" && prevState === "SYNCING") {
                return;
            }
            console.log("MatrixClient sync state => %s", state);
            if (state !== "PREPARED") { return; }

            self.firstSyncComplete = true;
            self.firstSyncPromise.resolve();

            dis.dispatch({action: 'focus_composer'});
            self.setState({ready: true});
        });
        cli.on('Call.incoming', function(call) {
            dis.dispatch({
                action: 'incoming_call',
                call: call,
            });
        });
        cli.on('Session.logged_out', function(call) {
            const ErrorDialog = sdk.getComponent("dialogs.ErrorDialog");
            Modal.createDialog(ErrorDialog, {
                title: _t('Signed Out'),
                description: _t('For security, this session has been signed out. Please sign in again.'),
            });
            dis.dispatch({
                action: 'logout',
            });
        });
        cli.on("accountData", function(ev) {
            if (ev.getType() === 'im.vector.web.settings') {
                if (ev.getContent() && ev.getContent().theme) {
                    dis.dispatch({
                        action: 'set_theme',
                        value: ev.getContent().theme,
                    });
                }
            }
        });

        const krh = new KeyRequestHandler(cli);
        cli.on("crypto.roomKeyRequest", (req) => {
            krh.handleKeyRequest(req);
        });
        cli.on("crypto.roomKeyRequestCancellation", (req) => {
            krh.handleKeyRequestCancellation(req);
        });
    },

    showScreen: function(screen, params) {
        if (screen == 'register') {
            dis.dispatch({
                action: 'start_registration',
                params: params,
            });
        } else if (screen == 'login') {
            dis.dispatch({
                action: 'start_login',
                params: params,
            });
        } else if (screen == 'forgot_password') {
            dis.dispatch({
                action: 'start_password_recovery',
                params: params,
            });
        } else if (screen == 'new') {
            dis.dispatch({
                action: 'view_create_room',
            });
        } else if (screen == 'settings') {
            dis.dispatch({
                action: 'view_user_settings',
            });
        } else if (screen == 'home') {
            dis.dispatch({
                action: 'view_home_page',
            });
        } else if (screen == 'start') {
            this.showScreen('home');
            dis.dispatch({
                action: 'view_set_mxid',
            });
        } else if (screen == 'directory') {
            dis.dispatch({
                action: 'view_room_directory',
            });
        } else if (screen == 'post_registration') {
            dis.dispatch({
                action: 'start_post_registration',
            });
        } else if (screen.indexOf('room/') == 0) {
            const segments = screen.substring(5).split('/');
            const roomString = segments[0];
            const eventId = segments[1]; // undefined if no event id given

            // FIXME: sort_out caseConsistency
            const thirdPartyInvite = {
                inviteSignUrl: params.signurl,
                invitedEmail: params.email,
            };
            const oobData = {
                name: params.room_name,
                avatarUrl: params.room_avatar_url,
                inviterName: params.inviter_name,
            };

            const payload = {
                action: 'view_room',
                event_id: eventId,
                // If an event ID is given in the URL hash, notify RoomViewStore to mark
                // it as highlighted, which will propagate to RoomView and highlight the
                // associated EventTile.
                highlighted: Boolean(eventId),
                third_party_invite: thirdPartyInvite,
                oob_data: oobData,
            };
            if (roomString[0] == '#') {
                payload.room_alias = roomString;
            } else {
                payload.room_id = roomString;
            }

            // we can't view a room unless we're logged in
            // (a guest account is fine)
            if (this.state.view === VIEWS.LOGGED_IN) {
                dis.dispatch(payload);
            }
        } else if (screen.indexOf('user/') == 0) {
            const userId = screen.substring(5);

            if (params.action === 'chat') {
                this._chatCreateOrReuse(userId);
                return;
            }

            this.setState({ viewUserId: userId });
            this._setPage(PageTypes.UserView);
            this.notifyNewScreen('user/' + userId);
            const member = new Matrix.RoomMember(null, userId);
            if (member) {
                dis.dispatch({
                    action: 'view_user',
                    member: member,
                });
            }
        } else {
            console.info("Ignoring showScreen for '%s'", screen);
        }
    },

    notifyNewScreen: function(screen) {
        if (this.props.onNewScreen) {
            this.props.onNewScreen(screen);
        }
        Analytics.trackPageChange();
    },

    onAliasClick: function(event, alias) {
        event.preventDefault();
        dis.dispatch({action: 'view_room', room_alias: alias});
    },

    onUserClick: function(event, userId) {
        event.preventDefault();

        const member = new Matrix.RoomMember(null, userId);
        if (!member) { return; }
        dis.dispatch({
            action: 'view_user',
            member: member,
        });
    },

    onLogoutClick: function(event) {
        dis.dispatch({
            action: 'logout',
        });
        event.stopPropagation();
        event.preventDefault();
    },

    handleResize: function(e) {
        const hideLhsThreshold = 1000;
        const showLhsThreshold = 1000;
        const hideRhsThreshold = 820;
        const showRhsThreshold = 820;

        if (this.state.width > hideLhsThreshold && window.innerWidth <= hideLhsThreshold) {
            dis.dispatch({ action: 'hide_left_panel' });
        }
        if (this.state.width <= showLhsThreshold && window.innerWidth > showLhsThreshold) {
            dis.dispatch({ action: 'show_left_panel' });
        }
        if (this.state.width > hideRhsThreshold && window.innerWidth <= hideRhsThreshold) {
            dis.dispatch({ action: 'hide_right_panel' });
        }
        if (this.state.width <= showRhsThreshold && window.innerWidth > showRhsThreshold) {
            dis.dispatch({ action: 'show_right_panel' });
        }

        this.setState({width: window.innerWidth});
    },

    onRoomCreated: function(roomId) {
        dis.dispatch({
            action: "view_room",
            room_id: roomId,
        });
    },

    onRegisterClick: function() {
        this.showScreen("register");
    },

    onLoginClick: function() {
        this.showScreen("login");
    },

    onForgotPasswordClick: function() {
        this.showScreen("forgot_password");
    },

    onReturnToAppClick: function() {
        // treat it the same as if the user had completed the login
        this._onLoggedIn(null);
    },

    // returns a promise which resolves to the new MatrixClient
    onRegistered: function(credentials, teamToken) {
        // XXX: These both should be in state or ideally store(s) because we risk not
        //      rendering the most up-to-date view of state otherwise.
        // teamToken may not be truthy
        this._teamToken = teamToken;
        this._is_registered = true;
        return Lifecycle.setLoggedIn(credentials);
    },

    onFinishPostRegistration: function() {
        // Don't confuse this with "PageType" which is the middle window to show
        this.setState({
            view: VIEWS.LOGGED_IN,
        });
        this.showScreen("settings");
    },

    onVersion: function(current, latest, releaseNotes) {
        this.setState({
            version: current,
            newVersion: latest,
            hasNewVersion: current !== latest,
            newVersionReleaseNotes: releaseNotes,
            checkingForUpdate: null,
        });
    },

    onSendEvent: function(roomId, event) {
        const cli = MatrixClientPeg.get();
        if (!cli) {
            dis.dispatch({action: 'message_send_failed'});
            return;
        }

        cli.sendEvent(roomId, event.getType(), event.getContent()).done(() => {
            dis.dispatch({action: 'message_sent'});
        }, (err) => {
            if (err.name === 'UnknownDeviceError') {
                dis.dispatch({
                    action: 'unknown_device_error',
                    err: err,
                    room: cli.getRoom(roomId),
                });
            }
            dis.dispatch({action: 'message_send_failed'});
        });
    },

    updateStatusIndicator: function(state, prevState) {
        let notifCount = 0;

        const rooms = MatrixClientPeg.get().getRooms();
        for (let i = 0; i < rooms.length; ++i) {
            if (rooms[i].hasMembershipState(MatrixClientPeg.get().credentials.userId, 'invite')) {
                notifCount++;
            } else if (rooms[i].getUnreadNotificationCount()) {
                // if we were summing unread notifs:
                // notifCount += rooms[i].getUnreadNotificationCount();
                // instead, we just count the number of rooms with notifs.
                notifCount++;
            }
        }

        if (PlatformPeg.get()) {
            PlatformPeg.get().setErrorStatus(state === 'ERROR');
            PlatformPeg.get().setNotificationCount(notifCount);
        }

        let title = "Riot ";
        if (state === "ERROR") {
            title += `[${_t("Offline")}] `;
        }
        if (notifCount > 0) {
            title += `[${notifCount}]`;
        }

        document.title = title;
    },

    onUserSettingsClose: function() {
        // XXX: use browser history instead to find the previous room?
        // or maintain a this.state.pageHistory in _setPage()?
        if (this.state.currentRoomId) {
            dis.dispatch({
                action: 'view_room',
                room_id: this.state.currentRoomId,
            });
        } else {
            dis.dispatch({
                action: 'view_home_page',
            });
        }
    },

    _makeRegistrationUrl: function(params) {
        if (this.props.startingFragmentQueryParams.referrer) {
            params.referrer = this.props.startingFragmentQueryParams.referrer;
        }
        return this.props.makeRegistrationUrl(params);
    },

    render: function() {
        // console.log(`Rendering MatrixChat with view ${this.state.view}`);

        if (this.state.view === VIEWS.LOADING || this.state.view === VIEWS.LOGGING_IN) {
            const Spinner = sdk.getComponent('elements.Spinner');
            return (
                <div className="mx_MatrixChat_splash">
                    <Spinner />
                </div>
            );
        }

        // needs to be before normal PageTypes as you are logged in technically
        if (this.state.view === VIEWS.POST_REGISTRATION) {
            const PostRegistration = sdk.getComponent('structures.login.PostRegistration');
            return (
                <PostRegistration
                    onComplete={this.onFinishPostRegistration} />
            );
        }

        if (this.state.view === VIEWS.LOGGED_IN) {
            // `ready` and `view==LOGGED_IN` may be set before `page_type` (because the
            // latter is set via the dispatcher). If we don't yet have a `page_type`,
            // keep showing the spinner for now.
            if (this.state.ready && this.state.page_type) {
                /* for now, we stuff the entirety of our props and state into the LoggedInView.
                 * we should go through and figure out what we actually need to pass down, as well
                 * as using something like redux to avoid having a billion bits of state kicking around.
                 */
                const LoggedInView = sdk.getComponent('structures.LoggedInView');
                return (
                   <LoggedInView ref="loggedInView" matrixClient={MatrixClientPeg.get()}
                        onRoomCreated={this.onRoomCreated}
                        onUserSettingsClose={this.onUserSettingsClose}
                        onRegistered={this.onRegistered}
                        currentRoomId={this.state.currentRoomId}
                        teamToken={this._teamToken}
                        {...this.props}
                        {...this.state}
                    />
                );
            } else {
                // we think we are logged in, but are still waiting for the /sync to complete
                const Spinner = sdk.getComponent('elements.Spinner');
                return (
                    <div className="mx_MatrixChat_splash">
                        <Spinner />
                        <a href="#" className="mx_MatrixChat_splashButtons" onClick={ this.onLogoutClick }>
                        { _t('Logout') }
                        </a>
                    </div>
                );
            }
        }

        if (this.state.view === VIEWS.REGISTER) {
            const Registration = sdk.getComponent('structures.login.Registration');
            return (
                <Registration
                    clientSecret={this.state.register_client_secret}
                    sessionId={this.state.register_session_id}
                    idSid={this.state.register_id_sid}
                    email={this.props.startingFragmentQueryParams.email}
                    referrer={this.props.startingFragmentQueryParams.referrer}
                    defaultHsUrl={this.getDefaultHsUrl()}
                    defaultIsUrl={this.getDefaultIsUrl()}
                    brand={this.props.config.brand}
                    teamServerConfig={this.props.config.teamServerConfig}
                    customHsUrl={this.getCurrentHsUrl()}
                    customIsUrl={this.getCurrentIsUrl()}
                    makeRegistrationUrl={this._makeRegistrationUrl}
                    defaultDeviceDisplayName={this.props.defaultDeviceDisplayName}
                    onLoggedIn={this.onRegistered}
                    onLoginClick={this.onLoginClick}
                    onRegisterClick={this.onRegisterClick}
                    onCancelClick={MatrixClientPeg.get() ? this.onReturnToAppClick : null}
                    />
            );
        }


        if (this.state.view === VIEWS.FORGOT_PASSWORD) {
            const ForgotPassword = sdk.getComponent('structures.login.ForgotPassword');
            return (
                <ForgotPassword
                    defaultHsUrl={this.getDefaultHsUrl()}
                    defaultIsUrl={this.getDefaultIsUrl()}
                    customHsUrl={this.getCurrentHsUrl()}
                    customIsUrl={this.getCurrentIsUrl()}
                    onComplete={this.onLoginClick}
                    onRegisterClick={this.onRegisterClick}
                    onLoginClick={this.onLoginClick} />
            );
        }

        if (this.state.view === VIEWS.LOGIN) {
            const Login = sdk.getComponent('structures.login.Login');
            return (
                <Login
                    onLoggedIn={Lifecycle.setLoggedIn}
                    onRegisterClick={this.onRegisterClick}
                    defaultHsUrl={this.getDefaultHsUrl()}
                    defaultIsUrl={this.getDefaultIsUrl()}
                    customHsUrl={this.getCurrentHsUrl()}
                    customIsUrl={this.getCurrentIsUrl()}
                    fallbackHsUrl={this.getFallbackHsUrl()}
                    defaultDeviceDisplayName={this.props.defaultDeviceDisplayName}
                    onForgotPasswordClick={this.onForgotPasswordClick}
                    enableGuest={this.props.enableGuest}
                    onCancelClick={MatrixClientPeg.get() ? this.onReturnToAppClick : null}
                />
            );
        }

        console.error(`Unknown view ${this.state.view}`);
    },
});<|MERGE_RESOLUTION|>--- conflicted
+++ resolved
@@ -556,13 +556,11 @@
                     payload.releaseNotes,
                 );
                 break;
-<<<<<<< HEAD
             case 'check_updates':
                 this.setState({ checkingForUpdate: payload.value });
-=======
+                break;
             case 'send_event':
                 this.onSendEvent(payload.room_id, payload.event);
->>>>>>> c0e12798
                 break;
         }
     },
