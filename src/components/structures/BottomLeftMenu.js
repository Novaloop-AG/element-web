/*
Copyright 2015, 2016 OpenMarket Ltd
Copyright 2017 Vector Creations Ltd

Licensed under the Apache License, Version 2.0 (the "License");
you may not use this file except in compliance with the License.
You may obtain a copy of the License at

    http://www.apache.org/licenses/LICENSE-2.0

Unless required by applicable law or agreed to in writing, software
distributed under the License is distributed on an "AS IS" BASIS,
WITHOUT WARRANTIES OR CONDITIONS OF ANY KIND, either express or implied.
See the License for the specific language governing permissions and
limitations under the License.
*/

import React from 'react';
import ReactDOM from 'react-dom';
import sdk from 'matrix-react-sdk';
import dis from 'matrix-react-sdk/lib/dispatcher';
import Velocity from 'velocity-vector';
import 'velocity-vector/velocity.ui';
import SettingsStore from "matrix-react-sdk/lib/settings/SettingsStore";

const CALLOUT_ANIM_DURATION = 1000;

module.exports = React.createClass({
    displayName: 'BottomLeftMenu',

    propTypes: {
        collapsed: React.PropTypes.bool.isRequired,
    },

    getInitialState: function() {
        return({
            directoryHover : false,
            roomsHover : false,
            homeHover: false,
            peopleHover : false,
            settingsHover : false,
        });
    },

    componentWillMount: function() {
        this._dispatcherRef = dis.register(this.onAction);
        this._peopleButton = null;
        this._directoryButton = null;
        this._createRoomButton = null;
        this._lastCallouts = {};
    },

    componentWillUnmount: function() {
        dis.unregister(this._dispatcherRef);
    },

    // Room events
    onDirectoryClick: function() {
        dis.dispatch({ action: 'view_room_directory' });
    },

    onDirectoryMouseEnter: function() {
        this.setState({ directoryHover: true });
    },

    onDirectoryMouseLeave: function() {
        this.setState({ directoryHover: false });
    },

    onRoomsClick: function() {
        dis.dispatch({ action: 'view_create_room' });
    },

    onRoomsMouseEnter: function() {
        this.setState({ roomsHover: true });
    },

    onRoomsMouseLeave: function() {
        this.setState({ roomsHover: false });
    },

    // Home button events
    onHomeClick: function() {
        dis.dispatch({ action: 'view_home_page' });
    },

    onHomeMouseEnter: function() {
        this.setState({ homeHover: true });
    },

    onHomeMouseLeave: function() {
        this.setState({ homeHover: false });
    },

    // People events
    onPeopleClick: function() {
        dis.dispatch({ action: 'view_create_chat' });
    },

    onPeopleMouseEnter: function() {
        this.setState({ peopleHover: true });
    },

    onPeopleMouseLeave: function() {
        this.setState({ peopleHover: false });
    },

    // Settings events
    onSettingsClick: function() {
        dis.dispatch({ action: 'view_user_settings' });
    },

    onSettingsMouseEnter: function() {
        this.setState({ settingsHover: true });
    },

    onSettingsMouseLeave: function() {
        this.setState({ settingsHover: false });
    },

    onAction: function(payload) {
        let calloutElement;
        switch (payload.action) {
            // Incoming instruction: dance!
            case 'callout_start_chat':
                calloutElement = this._peopleButton;
                break;
            case 'callout_room_directory':
                calloutElement = this._directoryButton;
                break;
            case 'callout_create_room':
                calloutElement = this._createRoomButton;
                break;
        }
        if (calloutElement) {
            const lastCallout = this._lastCallouts[payload.action];
            const now = Date.now();
            if (lastCallout == undefined || lastCallout < now - CALLOUT_ANIM_DURATION) {
                this._lastCallouts[payload.action] = now;
                Velocity(ReactDOM.findDOMNode(calloutElement), "callout.bounce", CALLOUT_ANIM_DURATION);
            }
        }
    },

    // Get the label/tooltip to show
    getLabel: function(label, show) {
        if (show) {
            var RoomTooltip = sdk.getComponent("rooms.RoomTooltip");
            return <RoomTooltip className="mx_BottomLeftMenu_tooltip" label={label} />;
        }
    },

    _collectPeopleButton: function(e) {
        this._peopleButton = e;
    },

    _collectDirectoryButton: function(e) {
        this._directoryButton = e;
    },

    _collectCreateRoomButton: function(e) {
        this._createRoomButton = e;
    },

    render: function() {
        const HomeButton = sdk.getComponent('elements.HomeButton');
        const StartChatButton = sdk.getComponent('elements.StartChatButton');
        const RoomDirectoryButton = sdk.getComponent('elements.RoomDirectoryButton');
        const CreateRoomButton = sdk.getComponent('elements.CreateRoomButton');
        const GroupsButton = sdk.getComponent('elements.GroupsButton');
        const SettingsButton = sdk.getComponent('elements.SettingsButton');

<<<<<<< HEAD
        const groupsButton =  SettingsStore.isFeatureEnabled('feature_groups') ?
            <GroupsButton tooltip={true} /> : null;

=======
>>>>>>> 557fd8f7
        return (
            <div className="mx_BottomLeftMenu">
                <div className="mx_BottomLeftMenu_options">
                    <HomeButton tooltip={true} />
                    <div ref={this._collectPeopleButton}>
                        <StartChatButton tooltip={true} />
                    </div>
                    <div ref={this._collectDirectoryButton}>
                        <RoomDirectoryButton tooltip={true} />
                    </div>
                    <div ref={this._collectCreateRoomButton}>
                        <CreateRoomButton tooltip={true} />
                    </div>
                    <GroupsButton tooltip={true} />
                    <span className="mx_BottomLeftMenu_settings">
                        <SettingsButton tooltip={true} />
                    </span>
                </div>
            </div>
        );
    },
});<|MERGE_RESOLUTION|>--- conflicted
+++ resolved
@@ -170,12 +170,6 @@
         const GroupsButton = sdk.getComponent('elements.GroupsButton');
         const SettingsButton = sdk.getComponent('elements.SettingsButton');
 
-<<<<<<< HEAD
-        const groupsButton =  SettingsStore.isFeatureEnabled('feature_groups') ?
-            <GroupsButton tooltip={true} /> : null;
-
-=======
->>>>>>> 557fd8f7
         return (
             <div className="mx_BottomLeftMenu">
                 <div className="mx_BottomLeftMenu_options">
