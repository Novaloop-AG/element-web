/*
Copyright 2016 OpenMarket Ltd

Licensed under the Apache License, Version 2.0 (the "License");
you may not use this file except in compliance with the License.
You may obtain a copy of the License at

    http://www.apache.org/licenses/LICENSE-2.0

Unless required by applicable law or agreed to in writing, software
distributed under the License is distributed on an "AS IS" BASIS,
WITHOUT WARRANTIES OR CONDITIONS OF ANY KIND, either express or implied.
See the License for the specific language governing permissions and
limitations under the License.
*/

import Promise from 'bluebird';
var React = require('react');
var ObjectUtils = require("../../../ObjectUtils");
var MatrixClientPeg = require('../../../MatrixClientPeg');
var sdk = require("../../../index");
import { _t } from '../../../languageHandler';
var Modal = require("../../../Modal");

module.exports = React.createClass({
    displayName: 'AliasSettings',

    propTypes: {
        roomId: React.PropTypes.string.isRequired,
        canSetCanonicalAlias: React.PropTypes.bool.isRequired,
        canSetAliases: React.PropTypes.bool.isRequired,
        aliasEvents: React.PropTypes.array, // [MatrixEvent]
        canonicalAliasEvent: React.PropTypes.object // MatrixEvent
    },

    getDefaultProps: function() {
        return {
            canSetAliases: false,
            canSetCanonicalAlias: false,
            aliasEvents: []
        };
    },

    getInitialState: function() {
        return this.recalculateState(this.props.aliasEvents, this.props.canonicalAliasEvent);
    },

    recalculateState: function(aliasEvents, canonicalAliasEvent) {
        aliasEvents = aliasEvents || [];

        var state = {
            domainToAliases: {}, // { domain.com => [#alias1:domain.com, #alias2:domain.com] }
            remoteDomains: [], // [ domain.com, foobar.com ]
            canonicalAlias: null // #canonical:domain.com
        };
        var localDomain = MatrixClientPeg.get().getDomain();

        state.domainToAliases = this.aliasEventsToDictionary(aliasEvents);

        state.remoteDomains = Object.keys(state.domainToAliases).filter((alias) => {
            return alias !== localDomain;
        });

        if (canonicalAliasEvent) {
            state.canonicalAlias = canonicalAliasEvent.getContent().alias;
        }

        return state;
    },

    saveSettings: function() {
        var promises = [];

        // save new aliases for m.room.aliases
        var aliasOperations = this.getAliasOperations();
        for (var i = 0; i < aliasOperations.length; i++) {
            var alias_operation = aliasOperations[i];
            console.log("alias %s %s", alias_operation.place, alias_operation.val);
            switch (alias_operation.place) {
                case 'add':
                    promises.push(
                        MatrixClientPeg.get().createAlias(
                            alias_operation.val, this.props.roomId
                        )
                    );
                    break;
                case 'del':
                    promises.push(
                        MatrixClientPeg.get().deleteAlias(
                            alias_operation.val
                        )
                    );
                    break;
                default:
                    console.log("Unknown alias operation, ignoring: " + alias_operation.place);
            }
        }


        // save new canonical alias
        var oldCanonicalAlias = null;
        if (this.props.canonicalAliasEvent) {
            oldCanonicalAlias = this.props.canonicalAliasEvent.getContent().alias;
        }
        if (oldCanonicalAlias !== this.state.canonicalAlias) {
            console.log("AliasSettings: Updating canonical alias");
            promises = [Promise.all(promises).then(
                MatrixClientPeg.get().sendStateEvent(
                    this.props.roomId, "m.room.canonical_alias", {
                        alias: this.state.canonicalAlias
                    }, ""
                )
            )];
        }

        return promises;
    },

    aliasEventsToDictionary: function(aliasEvents) { // m.room.alias events
        var dict = {};
        aliasEvents.forEach((event) => {
            dict[event.getStateKey()] = (
                (event.getContent().aliases || []).slice() // shallow-copy
            );
        });
        return dict;
    },

    isAliasValid: function(alias) {
        // XXX: FIXME SPEC-1
        return (alias.match(/^#([^\/:,]+?):(.+)$/) && encodeURI(alias) === alias);
    },

    getAliasOperations: function() {
        var oldAliases = this.aliasEventsToDictionary(this.props.aliasEvents);
        return ObjectUtils.getKeyValueArrayDiffs(oldAliases, this.state.domainToAliases);
    },

    onNewAliasChanged: function(value) {
        this.setState({newAlias: value});
    },

    onLocalAliasAdded: function(alias) {
        if (!alias || alias.length === 0) return; // ignore attempts to create blank aliases

        const localDomain = MatrixClientPeg.get().getDomain();
        if (this.isAliasValid(alias) && alias.endsWith(localDomain)) {
            this.state.domainToAliases[localDomain] = this.state.domainToAliases[localDomain] || [];
            this.state.domainToAliases[localDomain].push(alias);

            this.setState({
                domainToAliases: this.state.domainToAliases,
                // Reset the add field
                newAlias: "",
            });
        } else {
            const ErrorDialog = sdk.getComponent("dialogs.ErrorDialog");
            Modal.createTrackedDialog('Invalid alias format', '', ErrorDialog, {
                title: _t('Invalid alias format'),
                description: _t('\'%(alias)s\' is not a valid format for an alias', { alias: alias }),
            });
        }
    },

    onLocalAliasChanged: function(alias, index) {
        if (alias === "") return; // hit the delete button to delete please
        const localDomain = MatrixClientPeg.get().getDomain();
        if (this.isAliasValid(alias) && alias.endsWith(localDomain)) {
            this.state.domainToAliases[localDomain][index] = alias;
        } else {
            const ErrorDialog = sdk.getComponent("dialogs.ErrorDialog");
            Modal.createTrackedDialog('Invalid address format', '', ErrorDialog, {
                title: _t('Invalid address format'),
                description: _t('\'%(alias)s\' is not a valid format for an address', { alias: alias }),
            });
        }
    },

    onLocalAliasDeleted: function(index) {
        const localDomain = MatrixClientPeg.get().getDomain();
        // It's a bit naughty to directly manipulate this.state, and React would
        // normally whine at you, but it can't see us doing the splice.  Given we
        // promptly setState anyway, it's just about acceptable.  The alternative
        // would be to arbitrarily deepcopy to a temp variable and then setState
        // that, but why bother when we can cut this corner.
        this.state.domainToAliases[localDomain].splice(index, 1);
        this.setState({
            domainToAliases: this.state.domainToAliases,
        });
    },

    onCanonicalAliasChange: function(event) {
        this.setState({
            canonicalAlias: event.target.value
        });
    },

    render: function() {
        var self = this;
        var EditableText = sdk.getComponent("elements.EditableText");
        var EditableItemList = sdk.getComponent("elements.EditableItemList");
        var localDomain = MatrixClientPeg.get().getDomain();

        var canonical_alias_section;
        if (this.props.canSetCanonicalAlias) {
            canonical_alias_section = (
                <select onChange={this.onCanonicalAliasChange} defaultValue={ this.state.canonicalAlias }>
                    <option value="" key="unset">{ _t('not specified') }</option>
                    {
                        Object.keys(self.state.domainToAliases).map(function(domain, i) {
                            return self.state.domainToAliases[domain].map(function(alias, j) {
                                return (
                                    <option value={ alias } key={ i + "_" + j }>
                                        { alias }
                                    </option>
                                );
                            });
                        })
                    }
                </select>
            );
        }
        else {
            canonical_alias_section = (
                <b>{ this.state.canonicalAlias || _t('not set') }</b>
            );
        }

        var remote_aliases_section;
        if (this.state.remoteDomains.length) {
            remote_aliases_section = (
                <div>
                    <div className="mx_RoomSettings_aliasLabel">
                        {_t("Remote addresses for this room:")}
                    </div>
                    <div className="mx_RoomSettings_aliasesTable">
                        { this.state.remoteDomains.map((domain, i) => {
                            return this.state.domainToAliases[domain].map(function(alias, j) {
                                return (
                                    <div className="mx_RoomSettings_aliasesTableRow" key={ i + "_" + j }>
                                        <EditableText
                                             className="mx_RoomSettings_alias mx_RoomSettings_editable"
                                             blurToCancel={ false }
                                             editable={ false }
                                             initialValue={ alias } />
                                    </div>
                                );
                            });
                        })}
                    </div>
                </div>
            );
        }

        return (
            <div>
                <h3>Addresses</h3>
                <div className="mx_RoomSettings_aliasLabel">
                    { _t('The main address for this room is') }: { canonical_alias_section }
                </div>
<<<<<<< HEAD

                <EditableItemList
                    className={"mx_RoomSettings_localAliases"}
                    items={this.state.domainToAliases[localDomain] || []}
                    newItem={this.state.newAlias}
                    onNewItemChanged={this.onNewAliasChanged}
                    onItemAdded={this.onLocalAliasAdded}
                    onItemEdited={this.onLocalAliasChanged}
                    onItemRemoved={this.onLocalAliasDeleted}
                    itemsLabel={_t('Local addresses for this room:')}
                    noItemsLabel={_t('This room has no local addresses')}
                    placeholder={_t(
                        'New address (e.g. #foo:%(localDomain)s)', {localDomain: localDomain},
                    )}
                />
=======
                <div className="mx_RoomSettings_aliasLabel">
                    { (this.state.domainToAliases[localDomain] &&
                        this.state.domainToAliases[localDomain].length > 0)
                      ? _t('Local addresses for this room:')
                      : _t('This room has no local addresses') }
                </div>
                <div className="mx_RoomSettings_aliasesTable">
                    { (this.state.domainToAliases[localDomain] || []).map((alias, i) => {
                        var deleteButton;
                        if (this.props.canSetAliases) {
                            deleteButton = (
                                <img src="img/cancel-small.svg" width="14" height="14"
                                    alt={ _t('Delete') } onClick={ self.onAliasDeleted.bind(self, localDomain, i) } />
                            );
                        }
                        return (
                            <div className="mx_RoomSettings_aliasesTableRow" key={ i }>
                                <EditableText
                                    className="mx_RoomSettings_alias mx_RoomSettings_editable"
                                    placeholderClassName="mx_RoomSettings_aliasPlaceholder"
                                    placeholder={ _t('New address (e.g. #foo:%(localDomain)s)', { localDomain: localDomain}) }
                                    blurToCancel={ false }
                                    onValueChanged={ self.onAliasChanged.bind(self, localDomain, i) }
                                    editable={ self.props.canSetAliases }
                                    initialValue={ alias } />
                                <div className="mx_RoomSettings_deleteAlias mx_filterFlipColor">
                                     { deleteButton }
                                </div>
                            </div>
                        );
                    })}

                    { this.props.canSetAliases ?
                        <div className="mx_RoomSettings_aliasesTableRow" key="new">
                            <EditableText
                                ref="add_alias"
                                className="mx_RoomSettings_alias mx_RoomSettings_editable"
                                placeholderClassName="mx_RoomSettings_aliasPlaceholder"
                                placeholder={ _t('New address (e.g. #foo:%(localDomain)s)', { localDomain: localDomain}) }
                                blurToCancel={ false }
                                onValueChanged={ self.onAliasAdded } />
                            <div className="mx_RoomSettings_addAlias mx_filterFlipColor">
                                 <img src="img/plus.svg" width="14" height="14" alt={ _t("Add") }
                                      onClick={ self.onAliasAdded.bind(self, undefined) }/>
                            </div>
                        </div> : ""
                    }
                </div>
>>>>>>> 011aadcb

                { remote_aliases_section }

            </div>
        );
    },
});<|MERGE_RESOLUTION|>--- conflicted
+++ resolved
@@ -258,8 +258,6 @@
                 <div className="mx_RoomSettings_aliasLabel">
                     { _t('The main address for this room is') }: { canonical_alias_section }
                 </div>
-<<<<<<< HEAD
-
                 <EditableItemList
                     className={"mx_RoomSettings_localAliases"}
                     items={this.state.domainToAliases[localDomain] || []}
@@ -274,56 +272,6 @@
                         'New address (e.g. #foo:%(localDomain)s)', {localDomain: localDomain},
                     )}
                 />
-=======
-                <div className="mx_RoomSettings_aliasLabel">
-                    { (this.state.domainToAliases[localDomain] &&
-                        this.state.domainToAliases[localDomain].length > 0)
-                      ? _t('Local addresses for this room:')
-                      : _t('This room has no local addresses') }
-                </div>
-                <div className="mx_RoomSettings_aliasesTable">
-                    { (this.state.domainToAliases[localDomain] || []).map((alias, i) => {
-                        var deleteButton;
-                        if (this.props.canSetAliases) {
-                            deleteButton = (
-                                <img src="img/cancel-small.svg" width="14" height="14"
-                                    alt={ _t('Delete') } onClick={ self.onAliasDeleted.bind(self, localDomain, i) } />
-                            );
-                        }
-                        return (
-                            <div className="mx_RoomSettings_aliasesTableRow" key={ i }>
-                                <EditableText
-                                    className="mx_RoomSettings_alias mx_RoomSettings_editable"
-                                    placeholderClassName="mx_RoomSettings_aliasPlaceholder"
-                                    placeholder={ _t('New address (e.g. #foo:%(localDomain)s)', { localDomain: localDomain}) }
-                                    blurToCancel={ false }
-                                    onValueChanged={ self.onAliasChanged.bind(self, localDomain, i) }
-                                    editable={ self.props.canSetAliases }
-                                    initialValue={ alias } />
-                                <div className="mx_RoomSettings_deleteAlias mx_filterFlipColor">
-                                     { deleteButton }
-                                </div>
-                            </div>
-                        );
-                    })}
-
-                    { this.props.canSetAliases ?
-                        <div className="mx_RoomSettings_aliasesTableRow" key="new">
-                            <EditableText
-                                ref="add_alias"
-                                className="mx_RoomSettings_alias mx_RoomSettings_editable"
-                                placeholderClassName="mx_RoomSettings_aliasPlaceholder"
-                                placeholder={ _t('New address (e.g. #foo:%(localDomain)s)', { localDomain: localDomain}) }
-                                blurToCancel={ false }
-                                onValueChanged={ self.onAliasAdded } />
-                            <div className="mx_RoomSettings_addAlias mx_filterFlipColor">
-                                 <img src="img/plus.svg" width="14" height="14" alt={ _t("Add") }
-                                      onClick={ self.onAliasAdded.bind(self, undefined) }/>
-                            </div>
-                        </div> : ""
-                    }
-                </div>
->>>>>>> 011aadcb
 
                 { remote_aliases_section }
 
