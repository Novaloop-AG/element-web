/*
Copyright 2015, 2016 OpenMarket Ltd
Copyright 2018 New Vector Ltd

Licensed under the Apache License, Version 2.0 (the "License");
you may not use this file except in compliance with the License.
You may obtain a copy of the License at

    http://www.apache.org/licenses/LICENSE-2.0

Unless required by applicable law or agreed to in writing, software
distributed under the License is distributed on an "AS IS" BASIS,
WITHOUT WARRANTIES OR CONDITIONS OF ANY KIND, either express or implied.
See the License for the specific language governing permissions and
limitations under the License.
*/

'use strict';

import React from 'react';

import MatrixClientPeg from 'matrix-react-sdk/lib/MatrixClientPeg';
import dis from 'matrix-react-sdk/lib/dispatcher';
import sdk from 'matrix-react-sdk';
import { _t } from 'matrix-react-sdk/lib/languageHandler';
<<<<<<< HEAD
import Modal from 'matrix-react-sdk/lib/Modal';
import Resend from "matrix-react-sdk/lib/Resend";
import SettingsStore from "matrix-react-sdk/lib/settings/SettingsStore";
import {makeEventPermalink} from 'matrix-react-sdk/lib/matrix-to';
=======
const Modal = require('matrix-react-sdk/lib/Modal');
const Resend = require("matrix-react-sdk/lib/Resend");
import * as UserSettingsStore from 'matrix-react-sdk/lib/UserSettingsStore';
import { isUrlPermitted } from 'matrix-react-sdk/lib/HtmlUtils';
>>>>>>> 62e90ceb

module.exports = React.createClass({
    displayName: 'MessageContextMenu',

    propTypes: {
        /* the MatrixEvent associated with the context menu */
        mxEvent: React.PropTypes.object.isRequired,

        /* an optional EventTileOps implementation that can be used to unhide preview widgets */
        eventTileOps: React.PropTypes.object,

        /* callback called when the menu is dismissed */
        onFinished: React.PropTypes.func,
    },

    getInitialState: function() {
        return {
            canRedact: false,
            canPin: false,
        };
    },

    componentWillMount: function() {
        MatrixClientPeg.get().on('RoomMember.powerLevel', this._checkPermissions);
        this._checkPermissions();
    },

    componentWillUnmount: function() {
        const cli = MatrixClientPeg.get();
        if (cli) {
            cli.removeListener('RoomMember.powerLevel', this._checkPermissions);
        }
    },

    _checkPermissions: function() {
        const cli = MatrixClientPeg.get();
        const room = cli.getRoom(this.props.mxEvent.getRoomId());

        const canRedact = room.currentState.maySendRedactionForEvent(this.props.mxEvent, cli.credentials.userId);
        let canPin = room.currentState.mayClientSendStateEvent('m.room.pinned_events', cli);

        // HACK: Intentionally say we can't pin if the user doesn't want to use the functionality
        if (!SettingsStore.isFeatureEnabled("feature_pinning")) canPin = false;

        this.setState({canRedact, canPin});
    },

    _isPinned: function() {
        const room = MatrixClientPeg.get().getRoom(this.props.mxEvent.getRoomId());
        const pinnedEvent = room.currentState.getStateEvents('m.room.pinned_events', '');
        if (!pinnedEvent) return false;
        return pinnedEvent.getContent().pinned.includes(this.props.mxEvent.getId());
    },

    onResendClick: function() {
        Resend.resend(this.props.mxEvent);
        this.closeMenu();
    },

    onViewSourceClick: function() {
        const ViewSource = sdk.getComponent('structures.ViewSource');
        Modal.createTrackedDialog('View Event Source', '', ViewSource, {
            content: this.props.mxEvent.event,
        }, 'mx_Dialog_viewsource');
        this.closeMenu();
    },

    onViewClearSourceClick: function() {
        const ViewSource = sdk.getComponent('structures.ViewSource');
        Modal.createTrackedDialog('View Clear Event Source', '', ViewSource, {
            // FIXME: _clearEvent is private
            content: this.props.mxEvent._clearEvent,
        }, 'mx_Dialog_viewsource');
        this.closeMenu();
    },

    onRedactClick: function() {
        const ConfirmRedactDialog = sdk.getComponent("dialogs.ConfirmRedactDialog");
        Modal.createTrackedDialog('Confirm Redact Dialog', '', ConfirmRedactDialog, {
            onFinished: (proceed) => {
                if (!proceed) return;

                const cli = MatrixClientPeg.get();
                cli.redactEvent(this.props.mxEvent.getRoomId(), this.props.mxEvent.getId()).catch(function(e) {
                    const ErrorDialog = sdk.getComponent("dialogs.ErrorDialog");
                    // display error message stating you couldn't delete this.
                    const code = e.errcode || e.statusCode;
                    Modal.createTrackedDialog('You cannot delete this message', '', ErrorDialog, {
                        title: _t('Error'),
                        description: _t('You cannot delete this message. (%(code)s)', {code}),
                    });
                }).done();
            },
        }, 'mx_Dialog_confirmredact');
        this.closeMenu();
    },

    onCancelSendClick: function() {
        Resend.removeFromQueue(this.props.mxEvent);
        this.closeMenu();
    },

    onForwardClick: function() {
        dis.dispatch({
            action: 'forward_event',
            event: this.props.mxEvent,
        });
        this.closeMenu();
    },

    onPinClick: function() {
        MatrixClientPeg.get().getStateEvent(this.props.mxEvent.getRoomId(), 'm.room.pinned_events', '')
            .catch((e) => {
                // Intercept the Event Not Found error and fall through the promise chain with no event.
                if (e.errcode === "M_NOT_FOUND") return null;
                throw e;
            })
            .then((event) => {
                const eventIds = (event ? event.pinned : []) || [];
                if (!eventIds.includes(this.props.mxEvent.getId())) {
                    // Not pinned - add
                    eventIds.push(this.props.mxEvent.getId());
                } else {
                    // Pinned - remove
                    eventIds.splice(eventIds.indexOf(this.props.mxEvent.getId()), 1);
                }

                const cli = MatrixClientPeg.get();
                cli.sendStateEvent(this.props.mxEvent.getRoomId(), 'm.room.pinned_events', {pinned: eventIds}, '');
            });
        this.closeMenu();
    },

    closeMenu: function() {
        if (this.props.onFinished) this.props.onFinished();
    },

    onUnhidePreviewClick: function() {
        if (this.props.eventTileOps) {
            this.props.eventTileOps.unhideWidget();
        }
        this.closeMenu();
    },

    onQuoteClick: function() {
        dis.dispatch({
            action: 'quote',
            text: this.props.eventTileOps.getInnerText(),
        });
        this.closeMenu();
    },

    onReplyClick: function() {
        dis.dispatch({
            action: 'quote_event',
            event: this.props.mxEvent,
        });
        this.closeMenu();
    },

    render: function() {
        const eventStatus = this.props.mxEvent.status;
        let resendButton;
        let redactButton;
        let cancelButton;
        let forwardButton;
        let pinButton;
        let viewClearSourceButton;
        let unhidePreviewButton;
        let externalURLButton;
        let quoteButton;
        let replyButton;

        if (eventStatus === 'not_sent') {
            resendButton = (
                <div className="mx_MessageContextMenu_field" onClick={this.onResendClick}>
                    { _t('Resend') }
                </div>
            );
        }

        if (!eventStatus && this.state.canRedact) {
            redactButton = (
                <div className="mx_MessageContextMenu_field" onClick={this.onRedactClick}>
                    { _t('Remove') }
                </div>
            );
        }

        if (eventStatus === "queued" || eventStatus === "not_sent") {
            cancelButton = (
                <div className="mx_MessageContextMenu_field" onClick={this.onCancelSendClick}>
                    { _t('Cancel Sending') }
                </div>
            );
        }

        if (!eventStatus && this.props.mxEvent.getType() === 'm.room.message') {
            const content = this.props.mxEvent.getContent();
            if (content.msgtype && content.msgtype !== 'm.bad.encrypted' && content.hasOwnProperty('body')) {
                forwardButton = (
                    <div className="mx_MessageContextMenu_field" onClick={this.onForwardClick}>
                        { _t('Forward Message') }
                    </div>
                );

                if (SettingsStore.isFeatureEnabled("feature_rich_quoting")) {
                    replyButton = (
                        <div className="mx_MessageContextMenu_field" onClick={this.onReplyClick}>
                            { _t('Reply') }
                        </div>
                    );
                }

                if (this.state.canPin) {
                    pinButton = (
                        <div className="mx_MessageContextMenu_field" onClick={this.onPinClick}>
                            { this._isPinned() ? _t('Unpin Message') : _t('Pin Message') }
                        </div>
                    );
                }
            }
        }

        const viewSourceButton = (
            <div className="mx_MessageContextMenu_field" onClick={this.onViewSourceClick}>
                { _t('View Source') }
            </div>
        );

        if (this.props.mxEvent.getType() !== this.props.mxEvent.getWireType()) {
            viewClearSourceButton = (
                <div className="mx_MessageContextMenu_field" onClick={this.onViewClearSourceClick}>
                    { _t('View Decrypted Source') }
                </div>
            );
        }

        if (this.props.eventTileOps) {
            if (this.props.eventTileOps.isWidgetHidden()) {
                unhidePreviewButton = (
                    <div className="mx_MessageContextMenu_field" onClick={this.onUnhidePreviewClick}>
                        { _t('Unhide Preview') }
                    </div>
                );
            }
        }

        // XXX: if we use room ID, we should also include a server where the event can be found (other than in the domain of the event ID)
        const permalinkButton = (
            <div className="mx_MessageContextMenu_field">
                <a href={makeEventPermalink(this.props.mxEvent.getRoomId(), this.props.mxEvent.getId())}
                  target="_blank" rel="noopener" onClick={this.closeMenu}>{ _t('Permalink') }</a>
            </div>
        );

        if (this.props.eventTileOps && this.props.eventTileOps.getInnerText) {
            quoteButton = (
                <div className="mx_MessageContextMenu_field" onClick={this.onQuoteClick}>
                    { _t('Quote') }
                </div>
            );
        }

        // Bridges can provide a 'external_url' to link back to the source.
<<<<<<< HEAD
        if (typeof(this.props.mxEvent.event.content.external_url) === "string") {
            externalURLButton = (
                <div className="mx_MessageContextMenu_field">
                    <a href={this.props.mxEvent.event.content.external_url}
                       rel="noopener" target="_blank" onClick={this.closeMenu}>{ _t('Source URL') }</a>
                </div>
            );
=======
        if(
            typeof(this.props.mxEvent.event.content.external_url) === "string" &&
            isUrlPermitted(this.props.mxEvent.event.content.external_url)
        ) {
          externalURLButton = (
              <div className="mx_MessageContextMenu_field">
                  <a href={ this.props.mxEvent.event.content.external_url }
                    rel="noopener" target="_blank" onClick={ this.closeMenu }>{ _t('Source URL') }</a>
              </div>
          );
>>>>>>> 62e90ceb
        }


        return (
            <div>
                { resendButton }
                { redactButton }
                { cancelButton }
                { forwardButton }
                { pinButton }
                { viewSourceButton }
                { viewClearSourceButton }
                { unhidePreviewButton }
                { permalinkButton }
                { quoteButton }
                { replyButton }
                { externalURLButton }
            </div>
        );
    },
});<|MERGE_RESOLUTION|>--- conflicted
+++ resolved
@@ -23,17 +23,11 @@
 import dis from 'matrix-react-sdk/lib/dispatcher';
 import sdk from 'matrix-react-sdk';
 import { _t } from 'matrix-react-sdk/lib/languageHandler';
-<<<<<<< HEAD
 import Modal from 'matrix-react-sdk/lib/Modal';
 import Resend from "matrix-react-sdk/lib/Resend";
 import SettingsStore from "matrix-react-sdk/lib/settings/SettingsStore";
 import {makeEventPermalink} from 'matrix-react-sdk/lib/matrix-to';
-=======
-const Modal = require('matrix-react-sdk/lib/Modal');
-const Resend = require("matrix-react-sdk/lib/Resend");
-import * as UserSettingsStore from 'matrix-react-sdk/lib/UserSettingsStore';
 import { isUrlPermitted } from 'matrix-react-sdk/lib/HtmlUtils';
->>>>>>> 62e90ceb
 
 module.exports = React.createClass({
     displayName: 'MessageContextMenu',
@@ -299,26 +293,16 @@
         }
 
         // Bridges can provide a 'external_url' to link back to the source.
-<<<<<<< HEAD
-        if (typeof(this.props.mxEvent.event.content.external_url) === "string") {
+        if (
+            typeof(this.props.mxEvent.event.content.external_url) === "string" &&
+            isUrlPermitted(this.props.mxEvent.event.content.external_url)
+        ) {
             externalURLButton = (
                 <div className="mx_MessageContextMenu_field">
                     <a href={this.props.mxEvent.event.content.external_url}
-                       rel="noopener" target="_blank" onClick={this.closeMenu}>{ _t('Source URL') }</a>
-                </div>
-            );
-=======
-        if(
-            typeof(this.props.mxEvent.event.content.external_url) === "string" &&
-            isUrlPermitted(this.props.mxEvent.event.content.external_url)
-        ) {
-          externalURLButton = (
-              <div className="mx_MessageContextMenu_field">
-                  <a href={ this.props.mxEvent.event.content.external_url }
-                    rel="noopener" target="_blank" onClick={ this.closeMenu }>{ _t('Source URL') }</a>
-              </div>
+                      rel="noopener" target="_blank" onClick={this.closeMenu}>{ _t('Source URL') }</a>
+                </div>
           );
->>>>>>> 62e90ceb
         }
 
 
