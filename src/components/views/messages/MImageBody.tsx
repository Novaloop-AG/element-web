/*
Copyright 2015 - 2021 The Matrix.org Foundation C.I.C.
Copyright 2018, 2019 Michael Telatynski <7t3chguy@gmail.com>

Licensed under the Apache License, Version 2.0 (the "License");
you may not use this file except in compliance with the License.
You may obtain a copy of the License at

    http://www.apache.org/licenses/LICENSE-2.0

Unless required by applicable law or agreed to in writing, software
distributed under the License is distributed on an "AS IS" BASIS,
WITHOUT WARRANTIES OR CONDITIONS OF ANY KIND, either express or implied.
See the License for the specific language governing permissions and
limitations under the License.
*/

import React, { ComponentProps, createRef } from 'react';
import { Blurhash } from "react-blurhash";
import { SyncState } from 'matrix-js-sdk/src/sync.api';
import classNames from 'classnames';
import { CSSTransition, SwitchTransition } from 'react-transition-group';
import { logger } from "matrix-js-sdk/src/logger";

import MFileBody from './MFileBody';
import Modal from '../../../Modal';
import { _t } from '../../../languageHandler';
import SettingsStore from "../../../settings/SettingsStore";
import MatrixClientContext from "../../../contexts/MatrixClientContext";
import InlineSpinner from '../elements/InlineSpinner';
import { replaceableComponent } from "../../../utils/replaceableComponent";
import { Media, mediaFromContent } from "../../../customisations/Media";
import { BLURHASH_FIELD } from "../../../ContentMessages";
import { IMediaEventContent } from '../../../customisations/models/IMediaEventContent';
import ImageView from '../elements/ImageView';
import { IBodyProps } from "./IBodyProps";
<<<<<<< HEAD
=======
import classNames from 'classnames';
import { CSSTransition, SwitchTransition } from 'react-transition-group';

import { logger } from "matrix-js-sdk/src/logger";
import { TileShape } from '../rooms/EventTile';
import { ImageSize, suggestedSize as suggestedImageSize } from "../../../settings/enums/ImageSize";
>>>>>>> 2b52e17a

interface IState {
    decryptedUrl?: string;
    decryptedThumbnailUrl?: string;
    decryptedBlob?: Blob;
    error;
    imgError: boolean;
    imgLoaded: boolean;
    loadedImageDimensions?: {
        naturalWidth: number;
        naturalHeight: number;
    };
    hover: boolean;
    showImage: boolean;
    placeholder: 'no-image' | 'blurhash';
}

@replaceableComponent("views.messages.MImageBody")
export default class MImageBody extends React.Component<IBodyProps, IState> {
    static contextType = MatrixClientContext;
    private unmounted = true;
    private image = createRef<HTMLImageElement>();
    private timeout?: number;
    private sizeWatcher: string;

    constructor(props: IBodyProps) {
        super(props);

        this.state = {
            decryptedUrl: null,
            decryptedThumbnailUrl: null,
            decryptedBlob: null,
            error: null,
            imgError: false,
            imgLoaded: false,
            loadedImageDimensions: null,
            hover: false,
            showImage: SettingsStore.getValue("showImages"),
            placeholder: 'no-image',
        };
    }

    // FIXME: factor this out and apply it to MVideoBody and MAudioBody too!
    private onClientSync = (syncState: SyncState, prevState: SyncState): void => {
        if (this.unmounted) return;
        // Consider the client reconnected if there is no error with syncing.
        // This means the state could be RECONNECTING, SYNCING, PREPARED or CATCHUP.
        const reconnected = syncState !== "ERROR" && prevState !== syncState;
        if (reconnected && this.state.imgError) {
            // Load the image again
            this.setState({
                imgError: false,
            });
        }
    };

    protected showImage(): void {
        localStorage.setItem("mx_ShowImage_" + this.props.mxEvent.getId(), "true");
        this.setState({ showImage: true });
        this.downloadImage();
    }

    protected onClick = (ev: React.MouseEvent): void => {
        if (ev.button === 0 && !ev.metaKey) {
            ev.preventDefault();
            if (!this.state.showImage) {
                this.showImage();
                return;
            }

            const content = this.props.mxEvent.getContent<IMediaEventContent>();
            const httpUrl = this.getContentUrl();
            const params: Omit<ComponentProps<typeof ImageView>, "onFinished"> = {
                src: httpUrl,
                name: content.body?.length > 0 ? content.body : _t('Attachment'),
                mxEvent: this.props.mxEvent,
                permalinkCreator: this.props.permalinkCreator,
            };

            if (content.info) {
                params.width = content.info.w;
                params.height = content.info.h;
                params.fileSize = content.info.size;
            }

            if (this.image.current) {
                const clientRect = this.image.current.getBoundingClientRect();

                params.thumbnailInfo = {
                    width: clientRect.width,
                    height: clientRect.height,
                    positionX: clientRect.x,
                    positionY: clientRect.y,
                };
            }

            Modal.createDialog(ImageView, params, "mx_Dialog_lightbox", null, true);
        }
    };

    private isGif = (): boolean => {
        const content = this.props.mxEvent.getContent();
        return content.info?.mimetype === "image/gif";
    };

    private onImageEnter = (e: React.MouseEvent<HTMLImageElement>): void => {
        this.setState({ hover: true });

        if (!this.state.showImage || !this.isGif() || SettingsStore.getValue("autoplayGifs")) {
            return;
        }
        const imgElement = e.currentTarget;
        imgElement.src = this.getContentUrl();
    };

    private onImageLeave = (e: React.MouseEvent<HTMLImageElement>): void => {
        this.setState({ hover: false });

        if (!this.state.showImage || !this.isGif() || SettingsStore.getValue("autoplayGifs")) {
            return;
        }
        const imgElement = e.currentTarget;
        imgElement.src = this.getThumbUrl();
    };

    private onImageError = (): void => {
        this.clearBlurhashTimeout();
        this.setState({
            imgError: true,
        });
    };

    private onImageLoad = (): void => {
        this.clearBlurhashTimeout();
        this.props.onHeightChanged();

        let loadedImageDimensions;

        if (this.image.current) {
            const { naturalWidth, naturalHeight } = this.image.current;
            // this is only used as a fallback in case content.info.w/h is missing
            loadedImageDimensions = { naturalWidth, naturalHeight };
        }
        this.setState({ imgLoaded: true, loadedImageDimensions });
    };

    protected getContentUrl(): string {
        const content: IMediaEventContent = this.props.mxEvent.getContent();
        // During export, the content url will point to the MSC, which will later point to a local url
        if (this.props.forExport) return content.url || content.file?.url;
        if (this.media.isEncrypted) {
            return this.state.decryptedUrl;
        } else {
            return this.media.srcHttp;
        }
    }

    private get media(): Media {
        return mediaFromContent(this.props.mxEvent.getContent());
    }

    protected getThumbUrl(): string {
        // FIXME: we let images grow as wide as you like, rather than capped to 800x600.
        // So either we need to support custom timeline widths here, or reimpose the cap, otherwise the
        // thumbnail resolution will be unnecessarily reduced.
        // custom timeline widths seems preferable.
        const thumbWidth = 800;
        const thumbHeight = 600;

        const content = this.props.mxEvent.getContent<IMediaEventContent>();
        const media = mediaFromContent(content);

        if (media.isEncrypted) {
            // Don't use the thumbnail for clients wishing to autoplay gifs.
            if (this.state.decryptedThumbnailUrl) {
                return this.state.decryptedThumbnailUrl;
            }
            return this.state.decryptedUrl;
        } else if (content.info && content.info.mimetype === "image/svg+xml" && media.hasThumbnail) {
            // special case to return clientside sender-generated thumbnails for SVGs, if any,
            // given we deliberately don't thumbnail them serverside to prevent
            // billion lol attacks and similar
            return media.getThumbnailHttp(thumbWidth, thumbHeight, 'scale');
        } else {
            // we try to download the correct resolution
            // for hi-res images (like retina screenshots).
            // synapse only supports 800x600 thumbnails for now though,
            // so we'll need to download the original image for this to work
            // well for now. First, let's try a few cases that let us avoid
            // downloading the original, including:
            //   - When displaying a GIF, we always want to thumbnail so that we can
            //     properly respect the user's GIF autoplay setting (which relies on
            //     thumbnailing to produce the static preview image)
            //   - On a low DPI device, always thumbnail to save bandwidth
            //   - If there's no sizing info in the event, default to thumbnail
            const info = content.info;
            if (
                this.isGif() ||
                window.devicePixelRatio === 1.0 ||
                (!info || !info.w || !info.h || !info.size)
            ) {
                return media.getThumbnailOfSourceHttp(thumbWidth, thumbHeight);
            } else {
                // we should only request thumbnails if the image is bigger than 800x600
                // (or 1600x1200 on retina) otherwise the image in the timeline will just
                // end up resampled and de-retina'd for no good reason.
                // Ideally the server would pregen 1600x1200 thumbnails in order to provide retina
                // thumbnails, but we don't do this currently in synapse for fear of disk space.
                // As a compromise, let's switch to non-retina thumbnails only if the original
                // image is both physically too large and going to be massive to load in the
                // timeline (e.g. >1MB).

                const isLargerThanThumbnail = (
                    info.w > thumbWidth ||
                    info.h > thumbHeight
                );
                const isLargeFileSize = info.size > 1 * 1024 * 1024; // 1mb

                if (isLargeFileSize && isLargerThanThumbnail) {
                    // image is too large physically and bytewise to clutter our timeline so
                    // we ask for a thumbnail, despite knowing that it will be max 800x600
                    // despite us being retina (as synapse doesn't do 1600x1200 thumbs yet).
                    return media.getThumbnailOfSourceHttp(thumbWidth, thumbHeight);
                } else {
                    // download the original image otherwise, so we can scale it client side
                    // to take pixelRatio into account.
                    return media.srcHttp;
                }
            }
        }
    }

    private async downloadImage() {
        if (this.props.mediaEventHelper.media.isEncrypted && this.state.decryptedUrl === null) {
            try {
                const thumbnailUrl = await this.props.mediaEventHelper.thumbnailUrl.value;
                this.setState({
                    decryptedUrl: await this.props.mediaEventHelper.sourceUrl.value,
                    decryptedThumbnailUrl: thumbnailUrl,
                    decryptedBlob: await this.props.mediaEventHelper.sourceBlob.value,
                });
            } catch (err) {
                if (this.unmounted) return;
                logger.warn("Unable to decrypt attachment: ", err);
                // Set a placeholder image when we can't decrypt the image.
                this.setState({
                    error: err,
                });
            }
        }
    }

    private clearBlurhashTimeout() {
        if (this.timeout) {
            clearTimeout(this.timeout);
            this.timeout = undefined;
        }
    }

    componentDidMount() {
        this.unmounted = false;
        this.context.on('sync', this.onClientSync);

        const showImage = this.state.showImage ||
            localStorage.getItem("mx_ShowImage_" + this.props.mxEvent.getId()) === "true";

        if (showImage) {
            // noinspection JSIgnoredPromiseFromCall
            this.downloadImage();
            this.setState({ showImage: true });
        } // else don't download anything because we don't want to display anything.

        // Add a 150ms timer for blurhash to first appear.
        if (this.props.mxEvent.getContent().info?.[BLURHASH_FIELD]) {
            this.clearBlurhashTimeout();
            this.timeout = setTimeout(() => {
                if (!this.state.imgLoaded || !this.state.imgError) {
                    this.setState({
                        placeholder: 'blurhash',
                    });
                }
            }, 150);
        }

        this.sizeWatcher = SettingsStore.watchSetting("Images.size", null, () => {
            this.forceUpdate(); // we don't really have a reliable thing to update, so just update the whole thing
        });
    }

    componentWillUnmount() {
        this.unmounted = true;
        this.context.removeListener('sync', this.onClientSync);
        this.clearBlurhashTimeout();
        SettingsStore.unwatchSetting(this.sizeWatcher);
    }

    protected messageContent(
        contentUrl: string,
        thumbUrl: string,
        content: IMediaEventContent,
        forcedHeight?: number,
    ): JSX.Element {
        let infoWidth;
        let infoHeight;

        if (content && content.info && content.info.w && content.info.h) {
            infoWidth = content.info.w;
            infoHeight = content.info.h;
        } else {
            // Whilst the image loads, display nothing. We also don't display a blurhash image
            // because we don't really know what size of image we'll end up with.
            //
            // Once loaded, use the loaded image dimensions stored in `loadedImageDimensions`.
            //
            // By doing this, the image "pops" into the timeline, but is still restricted
            // by the same width and height logic below.
            if (!this.state.loadedImageDimensions) {
                let imageElement;
                if (!this.state.showImage) {
                    imageElement = <HiddenImagePlaceholder />;
                } else {
                    imageElement = (
                        <img
                            style={{ display: 'none' }}
                            src={thumbUrl}
                            ref={this.image}
                            alt={content.body}
                            onError={this.onImageError}
                            onLoad={this.onImageLoad}
                        />
                    );
                }
                return this.wrapImage(contentUrl, imageElement);
            }
            infoWidth = this.state.loadedImageDimensions.naturalWidth;
            infoHeight = this.state.loadedImageDimensions.naturalHeight;
        }

        // The maximum size of the thumbnail as it is rendered as an <img>
        // check for any height constraints
        const imageSize = SettingsStore.getValue("Images.size") as ImageSize;
        const isPortrait = infoWidth < infoHeight;
        const suggestedAndPossibleWidth = Math.min(suggestedImageSize(imageSize, isPortrait).w, infoWidth);
        const suggestedAndPossibleHeight = Math.min(suggestedImageSize(imageSize, isPortrait).h, infoHeight);
        const aspectRatio = infoWidth / infoHeight;

        let maxWidth;
        let maxHeight;
        const maxHeightConstraint = forcedHeight || this.props.maxImageHeight || suggestedAndPossibleHeight;
        if (maxHeightConstraint * aspectRatio < suggestedAndPossibleWidth || imageSize === ImageSize.Large) {
            // The width is dictated by the maximum height that was defined by the props or the function param `forcedHeight`
            // If the thumbnail size is set to Large, we always let the size be dictated by the height.
            maxWidth = maxHeightConstraint * aspectRatio;
            // there is no need to check for infoHeight here since this is done with `maxHeightConstraint * aspectRatio < suggestedAndPossibleWidth`
            maxHeight = maxHeightConstraint;
        } else {
            // height is dictated by suggestedWidth (based on the Image.size setting)
            maxWidth = suggestedAndPossibleWidth;
            maxHeight = suggestedAndPossibleWidth / aspectRatio;
        }

        let img = null;
        let placeholder = null;
        let gifLabel = null;

        if (!this.props.forExport && !this.state.imgLoaded) {
            placeholder = this.getPlaceholder(maxWidth, maxHeight);
        }

        let showPlaceholder = Boolean(placeholder);

        if (thumbUrl && !this.state.imgError) {
            // Restrict the width of the thumbnail here, otherwise it will fill the container
            // which has the same width as the timeline
            // mx_MImageBody_thumbnail resizes img to exactly container size
            img = (
                <img
                    className="mx_MImageBody_thumbnail"
                    src={thumbUrl}
                    ref={this.image}
                    // Force the image to be the full size of the container, even if the
                    // pixel size is smaller. The problem here is that we don't know what
                    // thumbnail size the HS is going to give us, but we have to commit to
                    // a container size immediately and not change it when the image loads
                    // or we'll get a scroll jump (or have to leave blank space).
                    // This will obviously result in an upscaled image which will be a bit
                    // blurry. The best fix would be for the HS to advertise what size thumbnails
                    // it guarantees to produce.
                    style={{ height: '100%' }}
                    alt={content.body}
                    onError={this.onImageError}
                    onLoad={this.onImageLoad}
                    onMouseEnter={this.onImageEnter}
                    onMouseLeave={this.onImageLeave}
                />
            );
        }

        if (!this.state.showImage) {
            img = <HiddenImagePlaceholder maxWidth={maxWidth} />;
            showPlaceholder = false; // because we're hiding the image, so don't show the placeholder.
        }

        if (this.isGif() && !SettingsStore.getValue("autoplayGifs") && !this.state.hover) {
            gifLabel = <p className="mx_MImageBody_gifLabel">GIF</p>;
        }

        const classes = classNames({
            'mx_MImageBody_thumbnail': true,
            'mx_MImageBody_thumbnail--blurhash': this.props.mxEvent.getContent().info?.[BLURHASH_FIELD],
        });

        // This has incredibly broken types.
        const C = CSSTransition as any;
        const thumbnail = (
            <div className="mx_MImageBody_thumbnail_container" style={{ maxHeight: maxHeight, maxWidth: maxWidth, aspectRatio: `${infoWidth}/${infoHeight}` }}>
                <SwitchTransition mode="out-in">
                    <C
                        classNames="mx_rtg--fade"
                        key={`img-${showPlaceholder}`}
                        timeout={300}
                    >
                        { /* This weirdly looking div is necessary here, otherwise SwitchTransition fails */ }
                        <div>
                            { showPlaceholder && <div
                                className={classes}
                                style={{
                                    // Constrain width here so that spinner appears central to the loaded thumbnail
                                    maxWidth: `min(100%, ${infoWidth}px)`,
                                    maxHeight: maxHeight,
                                    aspectRatio: `${infoWidth}/${infoHeight}`,
                                }}
                            >
                                { placeholder }
                            </div> }
                        </div>
                    </C>
                </SwitchTransition>

                <div style={{
                    height: '100%',
                }}>
                    { img }
                    { gifLabel }
                </div>

                { this.state.hover && this.getTooltip() }
            </div>
        );

        return this.wrapImage(contentUrl, thumbnail);
    }

    // Overidden by MStickerBody
    protected wrapImage(contentUrl: string, children: JSX.Element): JSX.Element {
        return <a href={contentUrl} target={this.props.forExport ? "_blank" : undefined} onClick={this.onClick}>
            { children }
        </a>;
    }

    // Overidden by MStickerBody
    protected getPlaceholder(width: number, height: number): JSX.Element {
        const blurhash = this.props.mxEvent.getContent().info?.[BLURHASH_FIELD];

        if (blurhash) {
            if (this.state.placeholder === 'no-image') {
                return <div className="mx_no-image-placeholder" style={{ width: width, height: height }} />;
            } else if (this.state.placeholder === 'blurhash') {
                return <Blurhash className="mx_Blurhash" hash={blurhash} width={width} height={height} />;
            }
        }
        return (
            <InlineSpinner w={32} h={32} />
        );
    }

    // Overidden by MStickerBody
    protected getTooltip(): JSX.Element {
        return null;
    }

    // Overidden by MStickerBody
    protected getFileBody(): string | JSX.Element {
        if (this.props.forExport) return null;
        /*
         * In the room timeline or the thread context we don't need the download
         * link as the message action bar will fullfil that
         */
        const hasMessageActionBar = !this.props.tileShape
            || this.props.tileShape === TileShape.Thread
            || this.props.tileShape === TileShape.ThreadPanel;
        if (!hasMessageActionBar) {
            return <MFileBody {...this.props} showGenericPlaceholder={false} />;
        }
    }

    render() {
        const content = this.props.mxEvent.getContent<IMediaEventContent>();

        if (this.state.error !== null) {
            return (
                <div className="mx_MImageBody">
                    <img src={require("../../../../res/img/warning.svg")} width="16" height="16" />
                    { _t("Error decrypting image") }
                </div>
            );
        }

        const contentUrl = this.getContentUrl();
        let thumbUrl;
        if (this.props.forExport || (this.isGif() && SettingsStore.getValue("autoplayGifs"))) {
            thumbUrl = contentUrl;
        } else {
            thumbUrl = this.getThumbUrl();
        }

        const thumbnail = this.messageContent(contentUrl, thumbUrl, content);
        const fileBody = this.getFileBody();

        return (
            <div className="mx_MImageBody">
                { thumbnail }
                { fileBody }
            </div>
        );
    }
}

interface PlaceholderIProps {
    hover?: boolean;
    maxWidth?: number;
}

export class HiddenImagePlaceholder extends React.PureComponent<PlaceholderIProps> {
    render() {
        const maxWidth = this.props.maxWidth ? this.props.maxWidth + "px" : null;
        let className = 'mx_HiddenImagePlaceholder';
        if (this.props.hover) className += ' mx_HiddenImagePlaceholder_hover';
        return (
            <div className={className} style={{ maxWidth: `min(100%, ${maxWidth}px)` }}>
                <div className='mx_HiddenImagePlaceholder_button'>
                    <span className='mx_HiddenImagePlaceholder_eye' />
                    <span>{ _t("Show image") }</span>
                </div>
            </div>
        );
    }
}<|MERGE_RESOLUTION|>--- conflicted
+++ resolved
@@ -17,10 +17,6 @@
 
 import React, { ComponentProps, createRef } from 'react';
 import { Blurhash } from "react-blurhash";
-import { SyncState } from 'matrix-js-sdk/src/sync.api';
-import classNames from 'classnames';
-import { CSSTransition, SwitchTransition } from 'react-transition-group';
-import { logger } from "matrix-js-sdk/src/logger";
 
 import MFileBody from './MFileBody';
 import Modal from '../../../Modal';
@@ -33,16 +29,14 @@
 import { BLURHASH_FIELD } from "../../../ContentMessages";
 import { IMediaEventContent } from '../../../customisations/models/IMediaEventContent';
 import ImageView from '../elements/ImageView';
+import { SyncState } from 'matrix-js-sdk/src/sync.api';
 import { IBodyProps } from "./IBodyProps";
-<<<<<<< HEAD
-=======
 import classNames from 'classnames';
 import { CSSTransition, SwitchTransition } from 'react-transition-group';
 
 import { logger } from "matrix-js-sdk/src/logger";
 import { TileShape } from '../rooms/EventTile';
 import { ImageSize, suggestedSize as suggestedImageSize } from "../../../settings/enums/ImageSize";
->>>>>>> 2b52e17a
 
 interface IState {
     decryptedUrl?: string;
