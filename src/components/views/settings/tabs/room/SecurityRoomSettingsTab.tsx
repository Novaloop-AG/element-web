--- conflicted
+++ resolved
@@ -144,7 +144,7 @@
                         "receiving and sending messages slower than necessary.",
                         null,
                         { "b": (sub) => <b> { sub } </b> },
-                    )} </p>
+                    ) } </p>
                     <p> { _t(
                         "To avoid these issues, create a <a> new private encrypted room </a> for " +
                         "the conversation you plan to have.",
@@ -152,8 +152,8 @@
                         { "a": (sub) => <a onClick={() => {
                             dialog.close();
                             this.createNewRoom(false, true);
-                        }}> {sub} </a> },
-                    )} </p>
+                        }}> { sub } </a> },
+                    ) } </p>
                 </div>,
 
             });
@@ -227,6 +227,41 @@
             }
         }
 
+        if (
+            this.state.encrypted &&
+            this.state.joinRule !== JoinRule.Public &&
+            joinRule === JoinRule.Public
+        ) {
+            const dialog = Modal.createTrackedDialog('Confirm Public Encrypted Room', '', QuestionDialog, {
+                title: _t("Are you sure you want to make this encrypted room public?"),
+                description: <div>
+                    <p> { _t(
+                        "<b> It’s not recommended to make end-to-end encrypted rooms public. </b> It " +
+                        "means anyone can find and join this room, so anyone can read messages. You’ll " +
+                        "get none of the benefits of encryption. Encrypting messages in a public room " +
+                        "will also likely make receiving and sending messages slower than necessary.",
+                        null,
+                        { "b": (sub) => <b> { sub } </b> },
+                    ) } </p>
+                    <p> { _t(
+                        "To avoid these issues, create a <a> new public room </a> for the conversation " +
+                        "you plan to have.",
+                        null,
+                        {
+                            "a": (sub) => <a onClick={() => {
+                                dialog.close();
+                                this.createNewRoom(true, false);
+                            }}> { sub } </a>,
+                        },
+                    ) } </p>
+                </div>,
+            });
+
+            const { finished } = dialog;
+            const [confirm] = await finished;
+            if (!confirm) return;
+        }
+
         if (beforeJoinRule === joinRule && !restrictedAllowRoomIds) return;
 
         const content: IContent = {
@@ -271,43 +306,8 @@
         });
     };
 
-<<<<<<< HEAD
-    private setRoomAccess = (roomAccess: string) => {
-        //                         join_rule
-        //                      INVITE  |  PUBLIC
-        //        ----------------------+----------------
-        // guest  CAN_JOIN   | inv_only | pub_with_guest
-        // access ----------------------+----------------
-        //        FORBIDDEN  | inv_only | pub_no_guest
-        //        ----------------------+----------------
-
-        // we always set guests can_join here as it makes no sense to have
-        // an invite-only room that guests can't join.  If you explicitly
-        // invite them, you clearly want them to join, whether they're a
-        // guest or not.  In practice, guest_access should probably have
-        // been implemented as part of the join_rules enum.
-        let joinRule = JoinRule.Invite;
-        let guestAccess = GuestAccess.CanJoin;
-
-        switch (roomAccess) {
-            case "invite_only":
-                // no change - use defaults above
-                break;
-            case "public_no_guests":
-                joinRule = JoinRule.Public;
-                guestAccess = GuestAccess.Forbidden;
-                break;
-            case "public_with_guests":
-                joinRule = JoinRule.Public;
-                guestAccess = GuestAccess.CanJoin;
-                break;
-        }
-
-        const beforeJoinRule = this.state.joinRule;
-=======
     private onGuestAccessChange = (allowed: boolean) => {
         const guestAccess = allowed ? GuestAccess.CanJoin : GuestAccess.Forbidden;
->>>>>>> 771dda03
         const beforeGuestAccess = this.state.guestAccess;
         if (beforeGuestAccess === guestAccess) return;
 
@@ -334,42 +334,6 @@
             await createRoom(opts);
         }
         return shouldCreate;
-    };
-
-    private onRoomAccessRadioToggle = (roomAccess: string) => {
-        if (
-            this.state.encrypted &&
-            this.state.joinRule != "public" &&
-            roomAccess != "invite_only"
-        ) {
-            const dialog = Modal.createTrackedDialog('Confirm Public Encrypted Room', '', QuestionDialog, {
-                title: _t("Are you sure you want to make this encrypted room public?"),
-                description: <div>
-                    <p> { _t(
-                        "<b> It’s not recommended to make end-to-end encrypted rooms public. </b> It " +
-                        "means anyone can find and join this room, so anyone can read messages. You’ll " +
-                        "get none of the benefits of encryption. Encrypting messages in a public room " +
-                        "will also likely make receiving and sending messages slower than necessary.",
-                        null,
-                        { "b": (sub) => <b> { sub } </b> },
-                    )} </p>
-                    <p> { _t(
-                        "To avoid these issues, create a <a> new public room </a> for the conversation " +
-                        "you plan to have.",
-                        null,
-                        { "a": (sub) => <a onClick={() => {
-                            dialog.close();
-                            this.createNewRoom(true, false);
-                        }}> {sub} </a> },
-                    )} </p>
-                </div>,
-                onFinished: (confirm) => {
-                    if (confirm) this.setRoomAccess(roomAccess);
-                },
-            });
-        } else {
-            this.setRoomAccess(roomAccess);
-        }
     };
 
     private onHistoryRadioToggle = (history: HistoryVisibility) => {
