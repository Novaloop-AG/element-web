--- conflicted
+++ resolved
@@ -1,4 +1,3 @@
-<<<<<<< HEAD
 /build
 /cert.pem
 /dist
@@ -30,26 +29,5 @@
 /build_config.yaml
 /book
 /index.html
-=======
-/.npmrc
-/*.log
-package-lock.json
-
-/coverage
-/node_modules
-/lib
-
 # version file and tarball created by `npm pack` / `yarn pack`
-/git-revision.txt
-/matrix-react-sdk-*.tgz
-
-/.idea
-# Legacy skinning file that some people might still have
-/src/component-index.js
-
-.DS_Store
-*.tmp
-
-.vscode
-.vscode/
->>>>>>> b084ff23
+/git-revision.txt