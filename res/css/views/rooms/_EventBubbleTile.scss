--- conflicted
+++ resolved
@@ -224,100 +224,6 @@
         border-left-color: $eventbubble-reply-color;
     }
 
-<<<<<<< HEAD
-    &.mx_EventTile_bubbleContainer,
-    &.mx_EventTile_info,
-    & ~ .mx_EventListSummary[data-expanded=false] {
-        --backgroundColor: transparent;
-        --gutterSize: 0;
-
-        display: flex;
-        align-items: center;
-        justify-content: center;
-        padding: 5px 0;
-
-        .mx_EventTile_avatar {
-            position: static;
-            order: -1;
-            margin-right: 5px;
-        }
-    }
-
-    &.mx_EventTile_bubbleContainer {
-        .mx_EventTile_line,
-        .mx_EventTile_info {
-            min-width: 100%;
-        }
-    }
-
-    & ~ .mx_EventListSummary {
-        --maxWidth: 80%;
-        margin-left: calc(var(--avatarSize) + var(--gutterSize));
-        margin-right: calc(var(--gutterSize) + var(--avatarSize));
-        .mx_EventListSummary_toggle {
-            float: none;
-            margin: 0;
-            order: 9;
-            margin-left: 5px;
-        }
-        .mx_EventListSummary_avatars {
-            padding-top: 0;
-        }
-
-        &::after {
-            content: "";
-            clear: both;
-        }
-
-        .mx_EventTile {
-            margin: 0 6px;
-        }
-
-        .mx_EventTile_line {
-            margin: 0 5px;
-            > a {
-                left: auto;
-                right: 0;
-                transform: translateX(calc(100% + 5px));
-            }
-        }
-
-        .mx_MessageActionBar {
-            transform: translate3d(90%, 0, 0);
-        }
-    }
-
-    & ~ .mx_EventListSummary[data-expanded=false] {
-        padding: 0 34px;
-    }
-
-    /* events that do not require bubble layout */
-    & ~ .mx_EventListSummary,
-    &.mx_EventTile_bad {
-        .mx_EventTile_line {
-            background: transparent;
-        }
-
-        &:hover {
-            &::before {
-                background: transparent;
-            }
-        }
-    }
-
-    & + .mx_EventListSummary {
-        .mx_EventTile {
-            margin-top: 0;
-            padding: 2px 0;
-        }
-    }
-
-    .mx_EventListSummary_toggle {
-        margin-right: 55px;
-    }
-
-=======
->>>>>>> b8781b75
     /* Special layout scenario for "Unable To Decrypt (UTD)" events */
     &.mx_EventTile_bad > .mx_EventTile_line {
         display: grid;
@@ -369,6 +275,11 @@
         order: -1;
         margin-right: 5px;
     }
+
+    .mx_EventTile_line,
+    .mx_EventTile_info {
+        min-width: 100%;
+    }
 }
 
 .mx_EventListSummary[data-layout=bubble] {
