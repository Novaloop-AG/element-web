--- conflicted
+++ resolved
@@ -31,11 +31,7 @@
 
             .mx_ReplyPreview_header_cancel {
                 background-color: $primary-content;
-<<<<<<< HEAD
-                mask: url("@vector-im/compound-design-tokens/icons/close.svg");
-=======
                 mask-image: url("@vector-im/compound-design-tokens/icons/close.svg");
->>>>>>> bcd5806f
                 mask-repeat: no-repeat;
                 mask-position: center;
                 mask-size: contain;
