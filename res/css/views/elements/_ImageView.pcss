--- conflicted
+++ resolved
@@ -130,10 +130,7 @@
 
 .mx_ImageView_button_more::before {
     mask-image: url("@vector-im/compound-design-tokens/icons/overflow-horizontal.svg");
-<<<<<<< HEAD
-=======
     mask-size: 28px;
->>>>>>> 90e8c13c
 }
 
 .mx_ImageView_button_close {
