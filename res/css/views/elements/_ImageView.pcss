/*
Copyright 2024 New Vector Ltd.
Copyright 2015, 2016 OpenMarket Ltd

SPDX-License-Identifier: AGPL-3.0-only OR GPL-3.0-only
Please see LICENSE files in the repository root for full details.
*/

$button-size: 32px;
$icon-size: 22px;
$button-gap: 24px;

:root {
    --image-view-panel-height: 68px;
}

.mx_ImageView {
    display: flex;
    width: 100%;
    height: 100%;
    flex-direction: column;
}

.mx_ImageView_image_wrapper {
    pointer-events: initial;
    display: flex;
    justify-content: center;
    align-items: center;
    height: 100%;
    overflow: hidden;
}

.mx_ImageView_image {
    flex-shrink: 0;

    &.mx_ImageView_image_animating {
        transition: transform 200ms ease 0s;
    }

    &.mx_ImageView_image_animatingLoading {
        transition: transform 300ms ease 0s;
    }
}

.mx_ImageView_panel {
    width: 100%;
    height: var(--image-view-panel-height);
    display: flex;
    justify-content: space-between;
    align-items: center;
    animation-name: mx_ImageView_panel_keyframes;
    animation-duration: 300ms;
}

.mx_ImageView_info_wrapper {
    pointer-events: initial;
    padding-left: 32px;
    display: flex;
    flex-direction: row;
    align-items: center;
    color: $lightbox-fg-color;
    flex-grow: 1;
    flex-basis: 0;
}

.mx_ImageView_info {
    padding-left: 12px;
    display: flex;
    flex-direction: column;
}

.mx_ImageView_info_sender {
    font-weight: bold;
}

.mx_ImageView_title {
    color: $lightbox-fg-color;
    font-size: $font-12px;
    flex-grow: 1;
    flex-basis: 0;
    text-align: center;
}

.mx_ImageView_toolbar {
    padding-right: 16px;
    pointer-events: initial;
    display: flex;
    align-items: center;
    flex-grow: 1;
    flex-basis: 0;
    justify-content: flex-end;
    gap: calc($button-gap - ($button-size - $icon-size));
}

.mx_ImageView_button {
    padding: calc(($button-size - $icon-size) / 2);
    display: block;

    &::before {
        content: "";
        height: $icon-size;
        width: $icon-size;
        mask-repeat: no-repeat;
        mask-size: contain;
        mask-position: center;
        display: block;
        background-color: $icon-button-color;
    }
}

.mx_ImageView_button_rotateCW::before {
    mask-image: url("$(res)/img/image-view/rotate-cw.svg");
}

.mx_ImageView_button_rotateCCW::before {
    mask-image: url("$(res)/img/image-view/rotate-ccw.svg");
}

.mx_ImageView_button_zoomOut::before {
    mask-image: url("$(res)/img/image-view/zoom-out.svg");
}

.mx_ImageView_button_zoomIn::before {
    mask-image: url("$(res)/img/image-view/zoom-in.svg");
}

.mx_ImageView_button_download::before {
    mask-image: url("$(res)/img/image-view/download.svg");
}

.mx_ImageView_button_more::before {
    mask-image: url("@vector-im/compound-design-tokens/icons/overflow-horizontal.svg");
}

.mx_ImageView_button_close {
    padding: calc($button-size - $button-size);
    border-radius: 100%;
    background: #21262c; /* same on all themes */
    &::before {
        width: $button-size;
        height: $button-size;
        mask-image: url("@vector-im/compound-design-tokens/icons/close.svg");
<<<<<<< HEAD
        mask-size: 40%;
=======
        mask-size: 24px;
>>>>>>> 70418f8f
    }
}

@media (prefers-reduced-motion) {
    .mx_ImageView_image_animating {
        transition: none !important;
    }

    .mx_ImageView_image_animatingLoading {
        transition: none !important;
    }
}<|MERGE_RESOLUTION|>--- conflicted
+++ resolved
@@ -140,11 +140,7 @@
         width: $button-size;
         height: $button-size;
         mask-image: url("@vector-im/compound-design-tokens/icons/close.svg");
-<<<<<<< HEAD
-        mask-size: 40%;
-=======
         mask-size: 24px;
->>>>>>> 70418f8f
     }
 }
 
