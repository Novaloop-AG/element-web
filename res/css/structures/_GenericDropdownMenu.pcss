/*
Copyright 2024 New Vector Ltd.
Copyright 2022 The Matrix.org Foundation C.I.C.

SPDX-License-Identifier: AGPL-3.0-only OR GPL-3.0-only
Please see LICENSE files in the repository root for full details.
*/

.mx_GenericDropdownMenu_button {
    padding: 3px 4px 3px 8px;
    border-radius: 4px;
    line-height: 1.5;
    user-select: none;
    font-size: $font-12px;
    color: $secondary-content;
}

.mx_GenericDropdownMenu_button:hover,
.mx_GenericDropdownMenu_button[aria-expanded="true"] {
    background: $quinary-content;
}

.mx_GenericDropdownMenu_button::before {
    content: "";
    width: 18px;
    height: 18px;
    background: currentColor;
    mask-image: url("@vector-im/compound-design-tokens/icons/chevron-down.svg");
    mask-size: 100%;
    mask-repeat: no-repeat;
    float: right;
}

.mx_ContextualMenu_wrapper.mx_GenericDropdownMenu_wrapper {
    .mx_ContextualMenu {
        position: initial;

        font-size: $font-12px;
        color: $secondary-content;
        padding-top: 10px;
        padding-bottom: 10px;

        border: 1px solid $quinary-content;
        box-shadow: 0 1px 3px rgba(23, 25, 28, 0.05);
    }

    .mx_ContextualMenu_chevron_top {
        left: auto;
        right: 22px;
        border-bottom-color: $quinary-content;

        &::after {
            content: "";
            border: inherit;
            border-bottom-color: $menu-bg-color;
            position: absolute;
            top: 1px;
            left: -8px;
        }
    }

    .mx_GenericDropdownMenu_divider {
        display: block;
        height: 0;
        margin-left: 4px;
        margin-right: 19px;
        border-top: 1px solid $quinary-content;
    }

    .mx_GenericDropdownMenu_Option {
        display: flex;
        flex-grow: 1;
        flex-direction: row;
        align-items: center;
        padding: 10px 20px 10px 30px;
        position: relative;

        > .mx_GenericDropdownMenu_Option--label {
            display: flex;
            flex-direction: column;
            flex-grow: 1;

            margin: 0;

            span:first-child {
                color: $primary-content;
                font-weight: var(--cpd-font-weight-semibold);
            }
        }

        &.mx_GenericDropdownMenu_Option--header > .mx_GenericDropdownMenu_Option--label span:first-child {
            font-size: $font-15px;
        }

        &.mx_GenericDropdownMenu_Option--item {
            &:hover {
                background-color: $menu-selected-color;
            }

            &[aria-checked="true"]::before {
                content: "";
<<<<<<< HEAD
                width: 12px;
                height: 12px;
                margin-left: -20px;
                margin-right: 8px;
=======
                width: 16px;
                height: 16px;
                margin-left: -22px;
                margin-right: 6px;
>>>>>>> 90e8c13c
                mask-image: url("@vector-im/compound-design-tokens/icons/check.svg");
                mask-size: 100%;
                mask-repeat: no-repeat;
                background-color: $primary-content;
                display: inline-block;
                vertical-align: middle;
            }
        }
    }
}<|MERGE_RESOLUTION|>--- conflicted
+++ resolved
@@ -99,17 +99,10 @@
 
             &[aria-checked="true"]::before {
                 content: "";
-<<<<<<< HEAD
-                width: 12px;
-                height: 12px;
-                margin-left: -20px;
-                margin-right: 8px;
-=======
                 width: 16px;
                 height: 16px;
                 margin-left: -22px;
                 margin-right: 6px;
->>>>>>> 90e8c13c
                 mask-image: url("@vector-im/compound-design-tokens/icons/check.svg");
                 mask-size: 100%;
                 mask-repeat: no-repeat;
