--- conflicted
+++ resolved
@@ -1,5 +1,3 @@
-<<<<<<< HEAD
-=======
 # Jitsi in Element
 
 Element uses [Jitsi](https://jitsi.org/) for conference calls, which provides options for
@@ -73,7 +71,6 @@
 
 Element Android manages allowed native widgets permissions a bit differently than web widgets (as the data shared are different and never shared with the widget URL). For Jitsi widgets, permissions are requested only once per domain (consent saved in account data).
 
->>>>>>> eedeb2cd
 # Jitsi Wrapper
 
 **Note**: These are developer docs. Please consult your client's documentation for
